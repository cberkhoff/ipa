pub mod accumulate_credit;
pub mod aggregate_credit;
pub mod apply_attribution_window;
pub mod credit_capping;
pub mod input;

use self::{
    accumulate_credit::accumulate_credit,
    aggregate_credit::aggregate_credit,
    apply_attribution_window::apply_attribution_window,
    credit_capping::credit_capping,
    input::{MCAggregateCreditOutputRow, MCApplyAttributionWindowInputRow},
};
use crate::{
    error::Error,
    ff::{Field, GaloisField, Gf2, PrimeField, Serializable},
    helpers::query::IpaQueryConfig,
    protocol::{
        basics::SecureMul,
        boolean::{bitwise_equal::bitwise_equal_gf2, or::or, RandomBits},
        context::{Context, UpgradableContext, UpgradedContext, Validator},
        ipa::{ArithmeticallySharedIPAInputs, BinarySharedIPAInputs},
        modulus_conversion::{convert_bit, convert_bit_local, BitConversionTriple},
        sort::generate_permutation::ShuffledPermutationWrapper,
        step, BasicProtocols, RecordId,
    },
    repeat64str,
    secret_sharing::{
        replicated::{
            malicious::{DowngradeMalicious, ExtendableField},
            semi_honest::{AdditiveShare as Replicated, AdditiveShare as SemiHonestAdditiveShare},
        },
        BitDecomposed, Linear as LinearSecretSharing,
    },
    seq_join::assert_send,
};
use futures::future::try_join;
use std::iter::{empty, once, zip};

/// Performs a set of attribution protocols on the sorted IPA input.
///
/// # Errors
/// propagates errors from multiplications
#[tracing::instrument(name = "attribute", skip_all)]
pub async fn secure_attribution<C, S, SB, F, BK>(
    ctx: C,
    validator: C::Validator<F>,
    binary_validator: C::Validator<Gf2>,
<<<<<<< HEAD
    arithmetically_shared_values: Vec<ArithmeticallySharedIPAInputs<F, S>>,
    binary_shared_values: Vec<BinarySharedIPAInputs<SB>>,
=======
    sorted_match_keys: Vec<BitDecomposed<SB>>,
    sorted_rows: Vec<IPAModulusConvertedInputRow<F, S>>,
>>>>>>> 53d2b781
    config: IpaQueryConfig,
) -> Result<Vec<MCAggregateCreditOutputRow<F, SemiHonestAdditiveShare<F>, BK>>, Error>
where
    C: UpgradableContext,
    C::UpgradedContext<F>: UpgradedContext<F, Share = S> + RandomBits<F, Share = S>,
    S: LinearSecretSharing<F> + BasicProtocols<C::UpgradedContext<F>, F> + Serializable + 'static,
    C::UpgradedContext<Gf2>: UpgradedContext<Gf2, Share = SB> + Context,
    SB: LinearSecretSharing<Gf2> + BasicProtocols<C::UpgradedContext<Gf2>, Gf2> + 'static,
    Vec<SB>: DowngradeMalicious<Target = Vec<SemiHonestAdditiveShare<Gf2>>>,
    F: PrimeField + ExtendableField,
    BK: GaloisField,
    ShuffledPermutationWrapper<S, C::UpgradedContext<F>>: DowngradeMalicious<Target = Vec<u32>>,
    MCAggregateCreditOutputRow<F, S, BK>:
        DowngradeMalicious<Target = MCAggregateCreditOutputRow<F, SemiHonestAdditiveShare<F>, BK>>,
{
    let m_ctx = validator.context();
    let m_binary_ctx = binary_validator.context();

    let helper_bits_gf2 = compute_helper_bits_gf2(m_binary_ctx, &binary_shared_values).await?;
    let breakdown_key_bits_gf2: Vec<_> = binary_shared_values
        .iter()
        .map(|x| x.breakdown_key.clone())
        .collect();
    let (validated_helper_bits_gf2, validated_breakdown_key_bits_gf2) = binary_validator
        .validate((helper_bits_gf2, breakdown_key_bits_gf2))
        .await?;
    let semi_honest_fp_helper_bits =
        mod_conv_helper_bits(ctx.clone(), &validated_helper_bits_gf2).await?;
    let helper_bits = once(S::ZERO)
        .chain(m_ctx.upgrade(semi_honest_fp_helper_bits).await?)
        .collect::<Vec<_>>();

    let is_trigger_bits = arithmetically_shared_values
        .iter()
        .map(|x| x.is_trigger_bit.clone())
        .collect::<Vec<_>>();
    let stop_bits = compute_stop_bits(m_ctx.clone(), &is_trigger_bits, &helper_bits)
        .await?
        .collect::<Vec<_>>();

    let attribution_input_rows = zip(arithmetically_shared_values, helper_bits)
        .zip(validated_breakdown_key_bits_gf2)
        .map(|((arithmetic, hb), breakdown_key_bits)| {
            MCApplyAttributionWindowInputRow::new(
                arithmetic.timestamp,
                arithmetic.is_trigger_bit,
                hb,
                breakdown_key_bits,
                arithmetic.trigger_value,
            )
        })
        .collect::<Vec<_>>();

    let windowed_reports = apply_attribution_window(
        m_ctx.narrow(&AttributionStep::ApplyAttributionWindow),
        &attribution_input_rows,
        &stop_bits,
        config.attribution_window_seconds,
    )
    .await?;

    let accumulated_credits = accumulate_credit(
        m_ctx.narrow(&AttributionStep::AccumulateCredit),
        &windowed_reports,
        &stop_bits,
        config.per_user_credit_cap,
        config.attribution_window_seconds,
    )
    .await?;

    let user_capped_credits = credit_capping(
        m_ctx.narrow(&AttributionStep::PerformUserCapping),
        &accumulated_credits,
        config.per_user_credit_cap,
    )
    .await?;

    let (validator, output) = aggregate_credit(
        validator,
        user_capped_credits.into_iter(),
        config.max_breakdown_key,
    )
    .await?;

    //Validate before returning the result to the report collector
    validator.validate(output).await
}

#[derive(Debug, Clone, Copy, PartialEq, Eq, Hash)]
pub enum AttributionStep {
    ApplyAttributionWindow,
    AccumulateCredit,
    PerformUserCapping,
}

impl step::Step for AttributionStep {}

impl AsRef<str> for AttributionStep {
    fn as_ref(&self) -> &str {
        match self {
            Self::ApplyAttributionWindow => "apply_attribution_window",
            Self::AccumulateCredit => "accumulate_credit",
            Self::PerformUserCapping => "user_capping",
        }
    }
}

///
/// Computes a "prefix-OR" operation starting on each element in the list.
/// Stops as soon as `helper_bits` indicates the following rows are not from
/// the same `match key`.
///
/// `should_add_on_first_iteration` is a performance optimization.
/// If the caller has foreknowledge that there will never be any two adjacent
/// rows, *both* containing a 1, then it is safe to pass `true`, which will
/// simply add values on the first iteration (thereby saving one multiplication
/// per row). If the caller does not know of any such guarantee, `false` should
/// be passed.
///
/// ## Errors
/// Fails if the multiplication protocol fails.
///
/// ## Panics
/// Nah, it doesn't.
///
pub async fn prefix_or_binary_tree_style<F, C, S>(
    ctx: C,
    stop_bits: &[S],
    uncapped_credits: &[S],
    should_add_on_first_iteration: bool,
) -> Result<Vec<S>, Error>
where
    F: Field,
    C: Context,
    S: LinearSecretSharing<F> + BasicProtocols<C, F>,
{
    assert_eq!(stop_bits.len() + 1, uncapped_credits.len());

    let num_rows = uncapped_credits.len();

    let mut uncapped_credits = uncapped_credits.to_owned();

    // This vector is updated in each iteration to help accumulate credits
    // and determine when to stop accumulating.
    let mut stop_bits = stop_bits.to_owned();

    // Each loop the "step size" is doubled. This produces a "binary tree" like behavior
    for (depth, step_size) in std::iter::successors(Some(1_usize), |prev| prev.checked_mul(2))
        .take_while(|&v| v < num_rows)
        .enumerate()
    {
        let first_iteration = step_size == 1;
        let end = num_rows - step_size;
        let next_end = usize::saturating_sub(num_rows, 2 * step_size);
        let depth_i_ctx = ctx.narrow(&InteractionPatternStep::from(depth));
        let new_credit_ctx = depth_i_ctx
            .narrow(&Step::CurrentStopBitTimesSuccessorCredit)
            .set_total_records(end);
        let credit_or_ctx = depth_i_ctx
            .narrow(&Step::CurrentCreditOrCreditUpdate)
            .set_total_records(end);
        let new_stop_bit_ctx = depth_i_ctx
            .narrow(&Step::CurrentStopBitTimesSuccessorStopBit)
            .set_total_records(next_end);
        let mut credit_update_futures = Vec::with_capacity(end);
        let mut stop_bit_futures = Vec::with_capacity(end);

        for i in 0..end {
            let c1 = new_credit_ctx.clone();
            let c2 = new_stop_bit_ctx.clone();
            let c3 = credit_or_ctx.clone();
            let record_id = RecordId::from(i);
            let current_stop_bit = &stop_bits[i];
            let sibling_credit = &uncapped_credits[i + step_size];
            let current_credit = &uncapped_credits[i];

            credit_update_futures.push(async move {
                let credit_update = current_stop_bit
                    .multiply(sibling_credit, c1, record_id)
                    .await?;
                if first_iteration && should_add_on_first_iteration {
                    Ok(credit_update + current_credit)
                } else {
                    or(c3, record_id, current_credit, &credit_update).await
                }
            });
            if i < next_end {
                let sibling_stop_bit = &stop_bits[i + step_size];
                stop_bit_futures.push(async move {
                    current_stop_bit
                        .multiply(sibling_stop_bit, c2, record_id)
                        .await
                });
            }
        }

        let (stop_bit_updates, credit_updates) = try_join(
            assert_send(ctx.try_join(stop_bit_futures)),
            assert_send(ctx.try_join(credit_update_futures)),
        )
        .await?;

        stop_bit_updates
            .into_iter()
            .enumerate()
            .for_each(|(i, stop_bit_update)| {
                stop_bits[i] = stop_bit_update;
            });
        credit_updates
            .into_iter()
            .enumerate()
            .for_each(|(i, credit_update)| {
                uncapped_credits[i] = credit_update;
            });
    }
    Ok(uncapped_credits)
}

///
/// Computes `SUM(credits[i] through credits[i + n])` where `n` is the number of "matching rows", as indicated by the `helper_bits`
/// This result is saved as `credits\[i\]`.
///
/// Helper bits should be a sharing of either `1` or `0` for each row, indicating if that row "matches" the row preceding it.
///
/// ## Errors
/// Fails if the multiplication protocol fails.
///
/// ## Panics
/// Nah, it doesn't.
///
pub async fn do_the_binary_tree_thing<F, C, S>(
    ctx: C,
    mut stop_bits: Vec<S>,
    values: &mut [S],
) -> Result<(), Error>
where
    F: Field,
    C: Context,
    S: LinearSecretSharing<F> + SecureMul<C>,
{
    let num_rows = values.len();

    // Each loop the "step size" is doubled. This produces a "binary tree" like behavior
    for (depth, step_size) in std::iter::successors(Some(1_usize), |prev| prev.checked_mul(2))
        .take_while(|&v| v < num_rows)
        .enumerate()
    {
        let end = num_rows - step_size;
        let next_end = usize::saturating_sub(num_rows, 2 * step_size);
        let depth_i_ctx = ctx.narrow(&InteractionPatternStep::from(depth));
        let new_value_ctx = depth_i_ctx
            .narrow(&Step::CurrentStopBitTimesSuccessorCredit)
            .set_total_records(end);
        let new_stop_bit_ctx = depth_i_ctx
            .narrow(&Step::CurrentStopBitTimesSuccessorStopBit)
            .set_total_records(next_end);
        let mut value_update_futures = Vec::with_capacity(end);
        let mut stop_bit_futures = Vec::with_capacity(end);

        for i in 0..end {
            let c1 = new_value_ctx.clone();
            let c2 = new_stop_bit_ctx.clone();
            let record_id = RecordId::from(i);
            let current_stop_bit = &stop_bits[i];
            let sibling_value = &values[i + step_size];
            value_update_futures.push(async move {
                current_stop_bit
                    .multiply(sibling_value, c1, record_id)
                    .await
            });
            if i < next_end {
                let sibling_stop_bit = &stop_bits[i + step_size];
                stop_bit_futures.push(async move {
                    current_stop_bit
                        .multiply(sibling_stop_bit, c2, record_id)
                        .await
                });
            }
        }

        let (stop_bit_updates, value_updates) = try_join(
            assert_send(ctx.try_join(stop_bit_futures)),
            assert_send(ctx.try_join(value_update_futures)),
        )
        .await?;

        stop_bit_updates
            .into_iter()
            .enumerate()
            .for_each(|(i, stop_bit_update)| {
                stop_bits[i] = stop_bit_update;
            });
        value_updates
            .into_iter()
            .enumerate()
            .for_each(|(i, value_update)| {
                values[i] += &value_update;
            });
    }
    Ok(())
}

async fn compute_stop_bits<F, S, C>(
    ctx: C,
    is_trigger_bits: &[S],
    helper_bits: &[S],
) -> Result<impl Iterator<Item = S>, Error>
where
    F: Field,
    S: LinearSecretSharing<F> + BasicProtocols<C, F>,
    C: Context,
{
    let stop_bits_ctx = ctx
        .narrow(&Step::ComputeStopBits)
        .set_total_records(is_trigger_bits.len() - 1);

    let futures = zip(is_trigger_bits, helper_bits).skip(1).enumerate().map(
        |(i, (is_trigger_bit, helper_bit))| {
            let c = stop_bits_ctx.clone();
            let record_id = RecordId::from(i);
            async move { is_trigger_bit.multiply(helper_bit, c, record_id).await }
        },
    );

    Ok(empty().chain(ctx.try_join(futures).await?))
}

async fn compute_helper_bits_gf2<C, S>(
    ctx: C,
<<<<<<< HEAD
    binary_shared_values: &[BinarySharedIPAInputs<S>],
=======
    sorted_match_keys: &[BitDecomposed<S>],
>>>>>>> 53d2b781
) -> Result<Vec<S>, Error>
where
    C: Context,
    S: LinearSecretSharing<Gf2> + BasicProtocols<C, Gf2>,
{
    let narrowed_ctx = ctx
        .narrow(&Step::ComputeHelperBits)
        .set_total_records(binary_shared_values.len() - 1);

    ctx.try_join(
        binary_shared_values
            .windows(2)
            .enumerate()
            .map(|(i, rows)| {
                let c = narrowed_ctx.clone();
                let record_id = RecordId::from(i);
                async move {
                    bitwise_equal_gf2(c, record_id, &rows[0].match_key, &rows[1].match_key).await
                }
            }),
    )
    .await
}

async fn mod_conv_helper_bits<C: Context, F: Field>(
    sh_ctx: C,
    semi_honest_helper_bits_gf2: &[Replicated<Gf2>],
) -> Result<Vec<Replicated<F>>, Error> {
    let hb_mod_conv_ctx = sh_ctx
        .narrow(&Step::ModConvHelperBits)
        .set_total_records(semi_honest_helper_bits_gf2.len());

    sh_ctx
        .try_join(
            semi_honest_helper_bits_gf2
                .iter()
                .enumerate()
                .map(|(i, gf2_bit)| {
                    let bit_triple: BitConversionTriple<Replicated<F>> =
                        convert_bit_local::<F, Gf2>(sh_ctx.role(), 0, gf2_bit);
                    let record_id = RecordId::from(i);
                    let c = hb_mod_conv_ctx.clone();
                    async move { convert_bit(c, record_id, &bit_triple).await }
                }),
        )
        .await
}

#[derive(Debug, Clone, Copy, PartialEq, Eq, Hash)]
#[allow(clippy::enum_variant_names)]
enum Step {
    CurrentStopBitTimesSuccessorCredit,
    CurrentStopBitTimesSuccessorStopBit,
    CurrentCreditOrCreditUpdate,
    ComputeHelperBits,
    ComputeStopBits,
    ModConvHelperBits,
}

impl crate::protocol::step::Step for Step {}

impl AsRef<str> for Step {
    fn as_ref(&self) -> &str {
        match self {
            Self::CurrentStopBitTimesSuccessorCredit => "current_stop_bit_times_successor_credit",
            Self::CurrentStopBitTimesSuccessorStopBit => {
                "current_stop_bit_times_successor_stop_bit"
            }
            Self::CurrentCreditOrCreditUpdate => "current_credit_or_credit_update",
            Self::ComputeHelperBits => "compute_helper_bits",
            Self::ComputeStopBits => "compute_stop_bits",
            Self::ModConvHelperBits => "mod_conv_helper_bits",
        }
    }
}

struct InteractionPatternStep(usize);

impl crate::protocol::step::Step for InteractionPatternStep {}

impl AsRef<str> for InteractionPatternStep {
    fn as_ref(&self) -> &str {
        const DEPTH: [&str; 64] = repeat64str!["depth"];
        DEPTH[self.0]
    }
}

impl From<usize> for InteractionPatternStep {
    fn from(v: usize) -> Self {
        Self(v)
    }
}<|MERGE_RESOLUTION|>--- conflicted
+++ resolved
@@ -30,7 +30,7 @@
             malicious::{DowngradeMalicious, ExtendableField},
             semi_honest::{AdditiveShare as Replicated, AdditiveShare as SemiHonestAdditiveShare},
         },
-        BitDecomposed, Linear as LinearSecretSharing,
+        Linear as LinearSecretSharing,
     },
     seq_join::assert_send,
 };
@@ -46,13 +46,8 @@
     ctx: C,
     validator: C::Validator<F>,
     binary_validator: C::Validator<Gf2>,
-<<<<<<< HEAD
     arithmetically_shared_values: Vec<ArithmeticallySharedIPAInputs<F, S>>,
     binary_shared_values: Vec<BinarySharedIPAInputs<SB>>,
-=======
-    sorted_match_keys: Vec<BitDecomposed<SB>>,
-    sorted_rows: Vec<IPAModulusConvertedInputRow<F, S>>,
->>>>>>> 53d2b781
     config: IpaQueryConfig,
 ) -> Result<Vec<MCAggregateCreditOutputRow<F, SemiHonestAdditiveShare<F>, BK>>, Error>
 where
@@ -60,8 +55,10 @@
     C::UpgradedContext<F>: UpgradedContext<F, Share = S> + RandomBits<F, Share = S>,
     S: LinearSecretSharing<F> + BasicProtocols<C::UpgradedContext<F>, F> + Serializable + 'static,
     C::UpgradedContext<Gf2>: UpgradedContext<Gf2, Share = SB> + Context,
-    SB: LinearSecretSharing<Gf2> + BasicProtocols<C::UpgradedContext<Gf2>, Gf2> + 'static,
-    Vec<SB>: DowngradeMalicious<Target = Vec<SemiHonestAdditiveShare<Gf2>>>,
+    SB: LinearSecretSharing<Gf2>
+        + BasicProtocols<C::UpgradedContext<Gf2>, Gf2>
+        + DowngradeMalicious<Target = Replicated<Gf2>>
+        + 'static,
     F: PrimeField + ExtendableField,
     BK: GaloisField,
     ShuffledPermutationWrapper<S, C::UpgradedContext<F>>: DowngradeMalicious<Target = Vec<u32>>,
@@ -382,11 +379,7 @@
 
 async fn compute_helper_bits_gf2<C, S>(
     ctx: C,
-<<<<<<< HEAD
     binary_shared_values: &[BinarySharedIPAInputs<S>],
-=======
-    sorted_match_keys: &[BitDecomposed<S>],
->>>>>>> 53d2b781
 ) -> Result<Vec<S>, Error>
 where
     C: Context,

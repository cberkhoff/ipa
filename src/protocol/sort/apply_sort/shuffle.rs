--- conflicted
+++ resolved
@@ -118,22 +118,8 @@
             ff::{Fp31, Fp32BitPrime, GaloisField},
             protocol::{
                 attribution::input::{AccumulateCreditInputRow, MCAccumulateCreditInputRow},
-<<<<<<< HEAD
                 context::{Context, UpgradableContext, Validator},
                 modulus_conversion::convert_some_bits,
-=======
-                modulus_conversion::{convert_all_bits, convert_all_bits_local},
-                BreakdownKey, MatchKey,
-            },
-            rand::{thread_rng, Rng},
-            secret_sharing::{replicated::ReplicatedSecretSharing, BitDecomposed},
-        };
-
-        use crate::{
-            ff::{Fp31, Fp32BitPrime},
-            protocol::{
-                context::Context,
->>>>>>> 53d2b781
                 sort::{
                     apply_sort::shuffle::shuffle_shares,
                     shuffle::get_two_of_three_random_permutations,
@@ -143,7 +129,7 @@
             rand::{thread_rng, Rng},
             secret_sharing::{
                 replicated::{semi_honest::AdditiveShare as Replicated, ReplicatedSecretSharing},
-                SharedValue,
+                BitDecomposed, SharedValue,
             },
             test_fixture::{
                 bits_to_value, get_bits, input::GenericReportTestInput, Reconstruct, Runner,

--- conflicted
+++ resolved
@@ -4,22 +4,13 @@
 use futures::future::try_join_all;
 use rand::seq::SliceRandom;
 
-<<<<<<< HEAD
-use crate::protocol::context::SemiHonestContext;
 use crate::protocol::prss::SequentialSharedRandomness;
-=======
->>>>>>> f0548fd7
 use crate::secret_sharing::SecretSharing;
 use crate::{
     error::Error,
     ff::Field,
     helpers::{Direction, Role},
-<<<<<<< HEAD
     protocol::{context::Context, RecordId, Substep},
-    secret_sharing::Replicated,
-=======
-    protocol::{context::Context, prss::IndexedSharedRandomness, RecordId, Substep},
->>>>>>> f0548fd7
 };
 
 use super::{

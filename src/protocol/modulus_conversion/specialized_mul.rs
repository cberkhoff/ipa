use crate::{
    error::Error,
    ff::Field,
    helpers::{Direction, Role},
    protocol::{context::ProtocolContext, RecordId},
    secret_sharing::Replicated,
};

/// A highly specialized variant of the IKHC multiplication protocol which is only valid
/// in the case where 4 of the 6 shares are zero.
///
/// Original IKHC multiplication protocol from:
/// K. Chida, K. Hamada, D. Ikarashi, R. Kikuchi, and B. Pinkas. High-throughput secure AES computation. In WAHC@CCS 2018, pp. 13–24, 2018
///
/// Optimizations taken from Appendix F: "Conversion Protocols" from the paper:
/// "Adam in Private: Secure and Fast Training of Deep Neural Networks with Adaptive Moment Estimation"
/// by Nuttapong Attrapadung, Koki Hamada, Dai Ikarashi, Ryo Kikuchi*, Takahiro Matsuda,
/// Ibuki Mishina, Hiraku Morita, and Jacob C. N. Schuldt
///
/// This protocol can only be used in the case where:
/// Helper 1 has shares (a, 0) and (0, b)
/// Helper 2 has shares (0, 0) and (b, 0)
/// Helper 3 has shares (0, a) and (0, 0)
///
/// But in this case, `d_2` and `d_3` are publicly known to all the helper parties
/// and can be replaced with constants, e.g. 0. Therefore, these do not need to be sent.
///
/// ## Errors
/// Lots of things may go wrong here, from timeouts to bad output. They will be signalled
/// back via the error response
#[allow(dead_code)]
pub async fn multiply_two_shares_mostly_zeroes<F: Field>(
    ctx: ProtocolContext<'_, Replicated<F>, F>,
    record_id: RecordId,
    a: &Replicated<F>,
    b: &Replicated<F>,
) -> Result<Replicated<F>, Error> {
    match ctx.role() {
        Role::H1 => {
            let prss = &ctx.prss();
            let (s_3_1, _) = prss.generate_fields(record_id);

            // d_1 = a_1 * b_2 + a_2 * b_1 - s_3,1
            // d_1 = a_1 * b_2 + 0 * 0 - s_3,1
            let (a_1, a_2) = a.as_tuple();
            let (b_1, b_2) = b.as_tuple();
            debug_assert!(a_2 == F::ZERO);
            debug_assert!(b_1 == F::ZERO);

            let d_1 = a_1 * b_2 - s_3_1;

            // notify helper on the right that we've computed our value
            let channel = ctx.mesh();
            channel
                .send(ctx.role().peer(Direction::Right), record_id, d_1)
                .await?;

            Ok(Replicated::new(s_3_1, d_1))
        }
        Role::H2 => {
            // d_2 = a_2 * b_3 + a_3 * b_2 - s_1,2
            // d_2 = 0 * 0 + 0 * b - s_1,2
            // d_2 = s_1,2
            // d_2 is a constant, known in advance. So we can replace it with zero
            // And there is no need to send it.

            // Sleep until helper on the left sends us their (d_i-1) value
            let channel = ctx.mesh();
            let d_1 = channel
                .receive(ctx.role().peer(Direction::Left), record_id)
                .await?;

            Ok(Replicated::new(d_1, F::ZERO))
        }
        Role::H3 => {
            // d_3 = a_3 * b_1 + a_1 * b_3 - s_2,3
            // d_3 = 0 * 0 + a * 0 - s_2,3
            // d_3 = s_2,3
            // d_3 is a constant, known in advance. So we can replace it with zero
            // And there is no need to send it.

            let prss = &ctx.prss();
            let (_, s_3_1) = prss.generate_fields(record_id);

            Ok(Replicated::new(F::ZERO, s_3_1))
        }
    }
}

/// Another highly specialized variant of the IKHC multiplication protocol which is only valid
/// in the case where one of the two secret sharings has 2 of the 3 shares set to zero.
///
/// Original IKHC multiplication protocol from:
/// K. Chida, K. Hamada, D. Ikarashi, R. Kikuchi, and B. Pinkas. High-throughput secure AES computation. In WAHC@CCS 2018, pp. 13–24, 2018
///
/// Optimizations taken from Appendix F: "Conversion Protocols" from the paper:
/// "Adam in Private: Secure and Fast Training of Deep Neural Networks with Adaptive Moment Estimation"
/// by Nuttapong Attrapadung, Koki Hamada, Dai Ikarashi, Ryo Kikuchi*, Takahiro Matsuda,
/// Ibuki Mishina, Hiraku Morita, and Jacob C. N. Schuldt
///
/// This protocol can only be used in the case where:
/// Helper 1 has shares `(a_1, a_2)` and `(0, 0)`
/// Helper 2 has shares `(a_2, a_3)` and `(0, b)`
/// Helper 3 has shares `(a_3, a_1)` and `(b, 0)`
///
/// In the IKHC multiplication protocol, each helper computes `d_i` as
/// `d_i = a_i * b_i+1 + a_i+1 * b_i - s_i+2,i`
/// and sends it to the next helper.
/// But in this case, `d_1` is publicly known to all the helper parties
/// and can be replaced with a constant, e.g. 0. Therefore, it does not need to be sent.
///
/// ## Errors
/// Lots of things may go wrong here, from timeouts to bad output. They will be signalled
/// back via the error response
#[allow(dead_code)]
pub async fn multiply_one_share_mostly_zeroes<F: Field>(
    ctx: ProtocolContext<'_, Replicated<F>, F>,
    record_id: RecordId,
    a: &Replicated<F>,
    b: &Replicated<F>,
) -> Result<Replicated<F>, Error> {
    let prss = &ctx.prss();
    let (s_left, s_right) = prss.generate_fields(record_id);

    match ctx.role() {
        Role::H1 => {
            // d_1 = a_1 * b_2 + a_2 * b_1 - s_3,1
            // d_1 = a_1 * 0 + a_2 * 0 - s_3,1
            // d_1 = - s_3,1
            // d_2 is a constant, known in advance. So we can replace it with zero
            // And there is no need to send it.

            // Sleep until helper on the left sends us their (d_i-1) value
            let channel = ctx.mesh();
            let d_3 = channel
                .receive(ctx.role().peer(Direction::Left), record_id)
                .await?;

            Ok(Replicated::new(d_3, s_right))
        }
        Role::H2 => {
            // d_2 = a_2 * b_3 + a_3 * b_2 - s_1,2
            // d_2 = a_2 * b_3 + a_3 * 0 - s_1,2
            // d_2 = a_2 * b_3 - s_1,2
            let (a_2, a_3) = a.as_tuple();
            let (b_2, b_3) = b.as_tuple();
            debug_assert!(b_2 == F::ZERO);

            let d_2 = a_2 * b_3 - s_left;

            // notify helper on the right that we've computed our value
            let channel = ctx.mesh();
            channel
                .send(ctx.role().peer(Direction::Right), record_id, d_2)
                .await?;

            Ok(Replicated::new(s_left, a_3 * b_3 + d_2 + s_right))
        }
        Role::H3 => {
            // d_3 = a_3 * b_1 + a_1 * b_3 - s_2,3
            // d_3 = a_3 * 0 + a_1 * b_3 - s_2,3
            // d_3 = a_1 * b_3 - s_2,3
            let (a_3, a_1) = a.as_tuple();
            let (b_3, b_1) = b.as_tuple();
            debug_assert!(b_1 == F::ZERO);

            let d_3 = a_1 * b_3 - s_left;

            // notify helper on the right that we've computed our value
            let channel = ctx.mesh();
            channel
                .send(ctx.role().peer(Direction::Right), record_id, d_3)
                .await?;

            // Sleep until helper on the left sends us their (d_i-1) value
            let d_2 = channel
                .receive(ctx.role().peer(Direction::Left), record_id)
                .await?;

            Ok(Replicated::new(a_3 * b_3 + d_2 + s_left, d_3))
        }
    }
}

#[cfg(test)]
pub mod tests {
    use std::iter::zip;

    use crate::error::BoxError;
    use crate::ff::{Field, Fp31};
    use crate::protocol::{
        modulus_conversion::specialized_mul::{
            multiply_one_share_mostly_zeroes, multiply_two_shares_mostly_zeroes,
        },
        QueryId, RecordId,
    };
    use crate::secret_sharing::Replicated;
    use crate::test_fixture::{
        make_contexts, make_world, share, validate_and_reconstruct, TestWorld,
    };
    use futures::future::try_join_all;
    use proptest::prelude::Rng;

    #[tokio::test]
    async fn specialized_1_sequence() -> Result<(), BoxError> {
        let world: TestWorld = make_world(QueryId);
        let context = make_contexts::<Fp31>(&world);
        let mut rng = rand::thread_rng();

        for i in 0..10_u32 {
            let a = rng.gen::<Fp31>();
            let b = rng.gen::<Fp31>();

            let record_id = RecordId::from(0);

            let iteration = format!("{}", i);

            let result_shares = try_join_all([
                multiply_two_shares_mostly_zeroes(
                    context[0].narrow(&iteration),
                    record_id,
                    &Replicated::new(a, Fp31::ZERO),
                    &Replicated::new(Fp31::ZERO, b),
                ),
                multiply_two_shares_mostly_zeroes(
                    context[1].narrow(&iteration),
                    record_id,
                    &Replicated::new(Fp31::ZERO, Fp31::ZERO),
                    &Replicated::new(b, Fp31::ZERO),
                ),
                multiply_two_shares_mostly_zeroes(
                    context[2].narrow(&iteration),
                    record_id,
                    &Replicated::new(Fp31::ZERO, a),
                    &Replicated::new(Fp31::ZERO, Fp31::ZERO),
                ),
            ])
            .await?;

            let result =
                validate_and_reconstruct(&result_shares[0], &result_shares[1], &result_shares[2]);
            assert_eq!(result, a * b);
        }

        Ok(())
    }

    #[tokio::test]
    async fn specialized_1_parallel() -> Result<(), BoxError> {
        const ROUNDS: usize = 10;
        let world: TestWorld = make_world(QueryId);
        let context = make_contexts::<Fp31>(&world);
        let mut rng = rand::thread_rng();

        let mut inputs = Vec::with_capacity(ROUNDS);
        let mut a_shares = Vec::with_capacity(ROUNDS);
        let mut b_shares = Vec::with_capacity(ROUNDS);
        let mut futures = Vec::with_capacity(ROUNDS);

        for _ in 0..ROUNDS {
            let a = rng.gen::<Fp31>();
            let b = rng.gen::<Fp31>();

            inputs.push((a, b));

<<<<<<< HEAD
            let record_id = RecordId::from(0);

            let iteration = format!("{}", i);

            futures.push(try_join_all(vec![
=======
            a_shares.push([
                Replicated::new(a, Fp31::ZERO),
                Replicated::new(Fp31::ZERO, Fp31::ZERO),
                Replicated::new(Fp31::ZERO, a),
            ]);
            b_shares.push([
                Replicated::new(Fp31::ZERO, b),
                Replicated::new(b, Fp31::ZERO),
                Replicated::new(Fp31::ZERO, Fp31::ZERO),
            ]);
        }
        for i in 0..ROUNDS {
            let record_id = RecordId::from(i);
            futures.push(try_join_all([
>>>>>>> 82b048c8
                multiply_two_shares_mostly_zeroes(
                    context[0].clone(),
                    record_id,
                    &a_shares[i][0],
                    &b_shares[i][0],
                ),
                multiply_two_shares_mostly_zeroes(
                    context[1].clone(),
                    record_id,
                    &a_shares[i][1],
                    &b_shares[i][1],
                ),
                multiply_two_shares_mostly_zeroes(
                    context[2].clone(),
                    record_id,
                    &a_shares[i][2],
                    &b_shares[i][2],
                ),
            ]));
        }

        let results = try_join_all(futures).await?;

        for (input, result) in zip(inputs, results) {
            let multiplication_output =
                validate_and_reconstruct(&result[0], &result[1], &result[2]);

            assert_eq!(multiplication_output, input.0 * input.1);
        }

        Ok(())
    }

    #[tokio::test]
    async fn specialized_2_sequence() -> Result<(), BoxError> {
        let world: TestWorld = make_world(QueryId);
        let context = make_contexts::<Fp31>(&world);
        let mut rng = rand::thread_rng();

        for i in 0..10_u32 {
            let a = rng.gen::<Fp31>();
            let b = rng.gen::<Fp31>();

            let a_shares = share(a, &mut rng);

<<<<<<< HEAD
            let record_id = RecordId::from(0);

            let iteration = format!("{}", i);
=======
            let record_id = RecordId::from(i);
>>>>>>> 82b048c8

            let result_shares = try_join_all([
                multiply_one_share_mostly_zeroes(
                    context[0].clone(),
                    record_id,
                    &a_shares[0],
                    &Replicated::new(Fp31::ZERO, Fp31::ZERO),
                ),
                multiply_one_share_mostly_zeroes(
                    context[1].clone(),
                    record_id,
                    &a_shares[1],
                    &Replicated::new(Fp31::ZERO, b),
                ),
                multiply_one_share_mostly_zeroes(
                    context[2].clone(),
                    record_id,
                    &a_shares[2],
                    &Replicated::new(b, Fp31::ZERO),
                ),
            ])
            .await?;

            let result =
                validate_and_reconstruct(&result_shares[0], &result_shares[1], &result_shares[2]);

            assert_eq!(result, a * b);
        }

        Ok(())
    }

    #[tokio::test]
    async fn specialized_2_parallel() -> Result<(), BoxError> {
        const ROUNDS: usize = 10;
        let world: TestWorld = make_world(QueryId);
        let context = make_contexts::<Fp31>(&world);
        let mut rng = rand::thread_rng();

        let mut inputs = Vec::with_capacity(ROUNDS);
        let mut a_shares = Vec::with_capacity(ROUNDS);
        let mut b_shares = Vec::with_capacity(ROUNDS);
        let mut futures = Vec::with_capacity(ROUNDS);

        for _ in 0..ROUNDS {
            let a = rng.gen::<Fp31>();
            let b = rng.gen::<Fp31>();

            inputs.push((a, b));

<<<<<<< HEAD
            let a_shares = share(a, &mut rng);

            let record_id = RecordId::from(0);

            let iteration = format!("{}", i);
=======
            a_shares.push(share(a, &mut rng));
            b_shares.push([
                Replicated::new(Fp31::ZERO, Fp31::ZERO),
                Replicated::new(Fp31::ZERO, b),
                Replicated::new(b, Fp31::ZERO),
            ]);
        }
>>>>>>> 82b048c8

        for i in 0..ROUNDS {
            let record_id = RecordId::from(i);
            futures.push(try_join_all([
                multiply_one_share_mostly_zeroes(
                    context[0].clone(),
                    record_id,
                    &a_shares[i][0],
                    &b_shares[i][0],
                ),
                multiply_one_share_mostly_zeroes(
                    context[1].clone(),
                    record_id,
                    &a_shares[i][1],
                    &b_shares[i][1],
                ),
                multiply_one_share_mostly_zeroes(
                    context[2].clone(),
                    record_id,
                    &a_shares[i][2],
                    &b_shares[i][2],
                ),
            ]));
        }

        let results = try_join_all(futures).await?;

        for (input, result) in zip(inputs, results) {
            let multiplication_output =
                validate_and_reconstruct(&result[0], &result[1], &result[2]);

            assert_eq!(multiplication_output, input.0 * input.1);
        }

        Ok(())
    }
}<|MERGE_RESOLUTION|>--- conflicted
+++ resolved
@@ -263,13 +263,6 @@
 
             inputs.push((a, b));
 
-<<<<<<< HEAD
-            let record_id = RecordId::from(0);
-
-            let iteration = format!("{}", i);
-
-            futures.push(try_join_all(vec![
-=======
             a_shares.push([
                 Replicated::new(a, Fp31::ZERO),
                 Replicated::new(Fp31::ZERO, Fp31::ZERO),
@@ -284,7 +277,6 @@
         for i in 0..ROUNDS {
             let record_id = RecordId::from(i);
             futures.push(try_join_all([
->>>>>>> 82b048c8
                 multiply_two_shares_mostly_zeroes(
                     context[0].clone(),
                     record_id,
@@ -330,13 +322,7 @@
 
             let a_shares = share(a, &mut rng);
 
-<<<<<<< HEAD
-            let record_id = RecordId::from(0);
-
-            let iteration = format!("{}", i);
-=======
             let record_id = RecordId::from(i);
->>>>>>> 82b048c8
 
             let result_shares = try_join_all([
                 multiply_one_share_mostly_zeroes(
@@ -387,13 +373,6 @@
 
             inputs.push((a, b));
 
-<<<<<<< HEAD
-            let a_shares = share(a, &mut rng);
-
-            let record_id = RecordId::from(0);
-
-            let iteration = format!("{}", i);
-=======
             a_shares.push(share(a, &mut rng));
             b_shares.push([
                 Replicated::new(Fp31::ZERO, Fp31::ZERO),
@@ -401,7 +380,6 @@
                 Replicated::new(b, Fp31::ZERO),
             ]);
         }
->>>>>>> 82b048c8
 
         for i in 0..ROUNDS {
             let record_id = RecordId::from(i);

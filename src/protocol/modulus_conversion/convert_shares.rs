--- conflicted
+++ resolved
@@ -188,19 +188,9 @@
     let converted_shares = try_join_all(zip(repeat(ctx), input).enumerate().map(
         |(record_id, (ctx, row))| async move {
             let record_id = RecordId::from(record_id);
-<<<<<<< HEAD
-            ConvertShares::new(XorShares {
-                num_bits,
-                packed_bits_left: row.0,
-                packed_bits_right: row.1,
-            })
-            .execute_one_bit(ctx, record_id, bit_index)
-            .await
-=======
             ConvertShares::new(XorShares::new(num_bits, row.0, row.1))
-                .execute_one_bit(ctx.bind(record_id), record_id, bit_index)
+                .execute_one_bit(ctx, record_id, bit_index)
                 .await
->>>>>>> 1de98b4e
         },
     ))
     .await?;
@@ -259,42 +249,12 @@
                 let (share_0, share_1, share_2) = shared_match_key;
                 let record_id = RecordId::from(i);
                 try_join_all(vec![
-<<<<<<< HEAD
-                    ConvertShares::new(XorShares {
-                        num_bits: 40,
-                        packed_bits_left: share_0,
-                        packed_bits_right: share_1,
-                    })
-                    .execute_one_bit(c0, record_id, 4),
-                    ConvertShares::new(XorShares {
-                        num_bits: 40,
-                        packed_bits_left: share_1,
-                        packed_bits_right: share_2,
-                    })
-                    .execute_one_bit(c1, record_id, 4),
-                    ConvertShares::new(XorShares {
-                        num_bits: 40,
-                        packed_bits_left: share_2,
-                        packed_bits_right: share_0,
-                    })
-                    .execute_one_bit(c2, record_id, 4),
-=======
-                    ConvertShares::new(XorShares::new(40, share_0, share_1)).execute_one_bit(
-                        c0.bind(record_id),
-                        record_id,
-                        4,
-                    ),
-                    ConvertShares::new(XorShares::new(40, share_1, share_2)).execute_one_bit(
-                        c1.bind(record_id),
-                        record_id,
-                        4,
-                    ),
-                    ConvertShares::new(XorShares::new(40, share_2, share_0)).execute_one_bit(
-                        c2.bind(record_id),
-                        record_id,
-                        4,
-                    ),
->>>>>>> 1de98b4e
+                    ConvertShares::new(XorShares::new(40, share_0, share_1))
+                        .execute_one_bit(c0, record_id, 4),
+                    ConvertShares::new(XorShares::new(40, share_1, share_2))
+                        .execute_one_bit(c1, record_id, 4),
+                    ConvertShares::new(XorShares::new(40, share_2, share_0))
+                        .execute_one_bit(c2, record_id, 4),
                 ])
                 .await
             }),

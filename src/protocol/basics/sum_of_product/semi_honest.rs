--- conflicted
+++ resolved
@@ -27,11 +27,6 @@
 where
     F: Field,
 {
-<<<<<<< HEAD
-    let multi_bit_len = pairs.len();
-
-=======
->>>>>>> 2d321f96
     let channel = ctx.mesh();
 
     // generate shared randomness.
@@ -42,11 +37,7 @@
     // compute the value (d_i) we want to send to the right helper (i+1)
     let mut right_sops: F = -s0;
 
-<<<<<<< HEAD
-    for pair in pairs.iter().take(multi_bit_len) {
-=======
     for pair in pairs.iter() {
->>>>>>> 2d321f96
         right_sops += pair.0.left() * pair.1.right() + pair.0.right() * pair.1.left();
     }
 
@@ -64,11 +55,7 @@
     let mut lhs = left_sops + s0;
     let mut rhs = right_sops + s1;
 
-<<<<<<< HEAD
-    for pair in pairs.iter().take(multi_bit_len) {
-=======
     for pair in pairs.iter() {
->>>>>>> 2d321f96
         lhs += pair.0.left() * pair.1.left();
         rhs += pair.0.right() * pair.1.right();
     }
@@ -124,17 +111,10 @@
         }
 
         let res = world
-<<<<<<< HEAD
-            .semi_honest((av, bv), |ctx, (a, b)| async move {
-                let mut pairs = Vec::with_capacity(MULTI_BIT_LEN);
-                for i in 0..a.len() {
-                    pairs.push((&a[i], &b[i]));
-=======
             .semi_honest((av, bv), |ctx, (a_share, b_share)| async move {
                 let mut pairs = Vec::with_capacity(a_share.len());
                 for i in 0..a_share.len() {
                     pairs.push((&a_share[i], &b_share[i]));
->>>>>>> 2d321f96
                 }
                 ctx.sum_of_products(RecordId::from(0), pairs.as_slice())
                     .await

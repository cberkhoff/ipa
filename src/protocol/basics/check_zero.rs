--- conflicted
+++ resolved
@@ -1,5 +1,4 @@
-use ipa_macros::step;
-use strum::AsRefStr;
+use ipa_macros::{step, Step};
 
 use crate::{
     error::Error,
@@ -12,10 +11,6 @@
     },
     secret_sharing::replicated::semi_honest::AdditiveShare as Replicated,
 };
-<<<<<<< HEAD
-use ipa_macros::{step, Step};
-=======
->>>>>>> d812293f
 
 #[step]
 pub(crate) enum Step {

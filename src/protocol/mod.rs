--- conflicted
+++ resolved
@@ -5,10 +5,6 @@
 pub mod context;
 pub mod dp;
 pub mod ipa;
-<<<<<<< HEAD
-#[cfg(feature = "ipa-prf")]
-=======
->>>>>>> 2fd05673
 pub mod ipa_prf;
 pub mod modulus_conversion;
 pub mod prss;

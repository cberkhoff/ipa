--- conflicted
+++ resolved
@@ -1,9 +1,5 @@
 use crate::{
-<<<<<<< HEAD
     bits::{BitArray, Serializable},
-=======
-    bits::BitArray,
->>>>>>> 10c3d6bf
     error::Error,
     ff::Field,
     helpers::Role,
@@ -24,12 +20,6 @@
     secret_sharing::replicated::semi_honest::{
         AdditiveShare as Replicated, XorShare as XorReplicated,
     },
-<<<<<<< HEAD
-=======
-    secret_sharing::replicated::semi_honest::{
-        AdditiveShare as Replicated, XorShare as XorReplicated,
-    },
->>>>>>> 10c3d6bf
 };
 use async_trait::async_trait;
 use futures::future::{try_join, try_join_all};
@@ -83,11 +73,8 @@
     }
 }
 
-<<<<<<< HEAD
-#[derive(Debug, PartialEq, Eq)]
-#[cfg_attr(test, derive(Clone))]
-=======
->>>>>>> 10c3d6bf
+#[derive(Debug)]
+#[cfg_attr(test, derive(Clone, PartialEq, Eq))]
 pub struct IPAInputRow<F: Field, B: BitArray> {
     pub mk_shares: XorReplicated<B>,
     pub is_trigger_bit: Replicated<F>,
@@ -201,26 +188,13 @@
 /// Propagates errors from multiplications
 /// # Panics
 /// Propagates errors from multiplications
-<<<<<<< HEAD
 pub async fn ipa<F: Field, B: BitArray>(
-=======
-#[allow(dead_code)]
-pub async fn ipa<F, B>(
->>>>>>> 10c3d6bf
     ctx: SemiHonestContext<'_, F>,
     input_rows: &[IPAInputRow<F, B>],
     per_user_credit_cap: u32,
     max_breakdown_key: u128,
     num_multi_bits: u32,
-<<<<<<< HEAD
 ) -> Result<Vec<AggregateCreditOutputRow<F>>, Error> {
-=======
-) -> Result<Vec<AggregateCreditOutputRow<F>>, Error>
-where
-    F: Field,
-    B: BitArray,
-{
->>>>>>> 10c3d6bf
     let mk_shares = input_rows
         .iter()
         .map(|x| x.mk_shares.clone())
@@ -399,13 +373,6 @@
 
 #[cfg(all(test, not(feature = "shuttle")))]
 pub mod tests {
-<<<<<<< HEAD
-=======
-    use super::ipa;
-    use crate::bits::BitArray40;
-    use crate::test_fixture::ipa_input_row::IPAInputTestRow;
-    use crate::{ff::Fp32BitPrime, rand::thread_rng};
->>>>>>> 10c3d6bf
     use crate::{
         bits::Serializable,
         ff::{Fp31, Fp32BitPrime},
@@ -438,11 +405,7 @@
 
         let result = world
             .semi_honest(records, |ctx, input_rows| async move {
-<<<<<<< HEAD
                 ipa::<Fp31, MatchKey>(
-=======
-                ipa::<Fp31, BitArray40>(
->>>>>>> 10c3d6bf
                     ctx,
                     &input_rows,
                     PER_USER_CAP,
@@ -484,11 +447,7 @@
         }
         let result = world
             .semi_honest(records, |ctx, input_rows| async move {
-<<<<<<< HEAD
                 ipa::<Fp32BitPrime, MatchKey>(
-=======
-                ipa::<Fp32BitPrime, BitArray40>(
->>>>>>> 10c3d6bf
                     ctx,
                     &input_rows,
                     PER_USER_CAP,

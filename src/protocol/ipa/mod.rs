use crate::{
    bits::{BitArray, Serializable},
    error::Error,
    ff::Field,
    helpers::Role,
    protocol::{
        attribution::{
            accumulate_credit::accumulate_credit,
            aggregate_credit::{aggregate_credit, malicious_aggregate_credit},
            credit_capping::credit_capping,
            input::{MCAccumulateCreditInputRow, MCAggregateCreditOutputRow},
        },
        boolean::bitwise_equal::bitwise_equal,
        context::{malicious::IPAModulusConvertedInputRowWrapper, Context, SemiHonestContext},
        malicious::MaliciousValidator,
        modulus_conversion::{combine_slices, convert_all_bits, convert_all_bits_local},
        sort::{
            apply_sort::{apply_sort_permutation, shuffle::Resharable},
            generate_permutation::{
                generate_permutation_and_reveal_shuffled,
                malicious_generate_permutation_and_reveal_shuffled,
            },
        },
        RecordId, Substep,
    },
    secret_sharing::{
        replicated::{
            malicious::AdditiveShare as MaliciousReplicated,
            semi_honest::{AdditiveShare as Replicated, XorShare as XorReplicated},
        },
        Arithmetic,
    },
};

use async_trait::async_trait;
use futures::future::{try_join3, try_join_all};
use generic_array::{ArrayLength, GenericArray};
use std::ops::Add;
use std::{
    iter::{repeat, zip},
    marker::PhantomData,
};
use typenum::Unsigned;

#[derive(Debug, Clone, Copy, PartialEq, Eq, Hash)]
pub enum Step {
    ModulusConversionForMatchKeys,
    ModulusConversionForBreakdownKeys,
    GenSortPermutationFromMatchKeys,
    ApplySortPermutation,
    ComputeHelperBits,
    AccumulateCredit,
    PerformUserCapping,
    AggregateCredit,
    AfterConvertAllBits,
}

impl Substep for Step {}

impl AsRef<str> for Step {
    fn as_ref(&self) -> &str {
        match self {
            Self::ModulusConversionForMatchKeys => "mod_conv_match_key",
            Self::ModulusConversionForBreakdownKeys => "mod_conv_breakdown_key",
            Self::GenSortPermutationFromMatchKeys => "gen_sort_permutation_from_match_keys",
            Self::ApplySortPermutation => "apply_sort_permutation",
            Self::ComputeHelperBits => "compute_helper_bits",
            Self::AccumulateCredit => "accumulate_credit",
            Self::PerformUserCapping => "user_capping",
            Self::AggregateCredit => "aggregate_credit",
            Self::AfterConvertAllBits => "after_convert_all_bits",
        }
    }
}

pub enum IPAInputRowResharableStep {
    MatchKeyShares,
    TriggerBit,
    BreakdownKey,
    TriggerValue,
}

impl Substep for IPAInputRowResharableStep {}

impl AsRef<str> for IPAInputRowResharableStep {
    fn as_ref(&self) -> &str {
        match self {
            Self::MatchKeyShares => "match_key_shares",
            Self::TriggerBit => "is_trigger_bit",
            Self::BreakdownKey => "breakdown_key",
            Self::TriggerValue => "trigger_value",
        }
    }
}

#[derive(Debug)]
#[cfg_attr(test, derive(Clone, PartialEq, Eq))]
pub struct IPAInputRow<F: Field, MK: BitArray, BK: BitArray> {
    pub mk_shares: XorReplicated<MK>,
    pub is_trigger_bit: Replicated<F>,
    pub breakdown_key: XorReplicated<BK>,
    pub trigger_value: Replicated<F>,
}

impl<F: Field, MK: BitArray, BK: BitArray> Serializable for IPAInputRow<F, MK, BK>
where
    XorReplicated<BK>: Serializable,
    XorReplicated<MK>: Serializable,
    Replicated<F>: Serializable,
    <XorReplicated<BK> as Serializable>::Size: Add<<Replicated<F> as Serializable>::Size>,
    <Replicated<F> as Serializable>::Size:
        Add<
            <<XorReplicated<BK> as Serializable>::Size as Add<
                <Replicated<F> as Serializable>::Size,
            >>::Output,
        >,
    <XorReplicated<MK> as Serializable>::Size: Add<
        <<Replicated<F> as Serializable>::Size as Add<
            <<XorReplicated<BK> as Serializable>::Size as Add<
                <Replicated<F> as Serializable>::Size,
            >>::Output,
        >>::Output,
    >,
    <<XorReplicated<MK> as Serializable>::Size as Add<
        <<Replicated<F> as Serializable>::Size as Add<
            <<XorReplicated<BK> as Serializable>::Size as Add<
                <Replicated<F> as Serializable>::Size,
            >>::Output,
        >>::Output,
    >>::Output: ArrayLength<u8>,
{
    type Size = <<XorReplicated<MK> as Serializable>::Size as Add<
        <<Replicated<F> as Serializable>::Size as Add<
            <<XorReplicated<BK> as Serializable>::Size as Add<
                <Replicated<F> as Serializable>::Size,
            >>::Output,
        >>::Output,
    >>::Output;

    fn serialize(self, buf: &mut GenericArray<u8, Self::Size>) {
        let mk_sz = <XorReplicated<MK> as Serializable>::Size::USIZE;
        let bk_sz = <XorReplicated<BK> as Serializable>::Size::USIZE;
        let f_sz = <Replicated<F> as Serializable>::Size::USIZE;

        self.mk_shares
            .serialize(GenericArray::from_mut_slice(&mut buf[..mk_sz]));
        self.is_trigger_bit
            .serialize(GenericArray::from_mut_slice(&mut buf[mk_sz..mk_sz + f_sz]));
        self.breakdown_key.serialize(GenericArray::from_mut_slice(
            &mut buf[mk_sz + f_sz..mk_sz + f_sz + bk_sz],
        ));
        self.trigger_value.serialize(GenericArray::from_mut_slice(
            &mut buf[mk_sz + f_sz + bk_sz..],
        ));
    }

    fn deserialize(buf: GenericArray<u8, Self::Size>) -> Self {
        let mk_sz = <XorReplicated<MK> as Serializable>::Size::USIZE;
        let bk_sz = <XorReplicated<BK> as Serializable>::Size::USIZE;
        let f_sz = <Replicated<F> as Serializable>::Size::USIZE;

        let mk_shares =
            XorReplicated::<MK>::deserialize(GenericArray::clone_from_slice(&buf[..mk_sz]));
        let is_trigger_bit =
            Replicated::<F>::deserialize(GenericArray::clone_from_slice(&buf[mk_sz..mk_sz + f_sz]));
        let breakdown_key = XorReplicated::<BK>::deserialize(GenericArray::clone_from_slice(
            &buf[mk_sz + f_sz..mk_sz + f_sz + bk_sz],
        ));
        let trigger_value = Replicated::<F>::deserialize(GenericArray::clone_from_slice(
            &buf[mk_sz + f_sz + bk_sz..],
        ));
        Self {
            mk_shares,
            is_trigger_bit,
            breakdown_key,
            trigger_value,
        }
    }
}

impl<F: Field, MK: BitArray, BK: BitArray> IPAInputRow<F, MK, BK>
where
    IPAInputRow<F, MK, BK>: Serializable,
{
    /// Splits the given slice into chunks aligned with the size of this struct and returns an
    /// iterator that produces deserialized instances.
    ///
    /// ## Panics
    /// Panics if the slice buffer is not aligned with the size of this struct.
    pub fn from_byte_slice(input: &[u8]) -> impl Iterator<Item = Self> + '_ {
        assert_eq!(
            0,
            input.len() % <IPAInputRow<F, MK, BK> as Serializable>::Size::USIZE,
            "input is not aligned"
        );
        input
            .chunks(<IPAInputRow<F, MK, BK> as Serializable>::Size::USIZE)
            .map(|chunk| {
                IPAInputRow::<F, MK, BK>::deserialize(GenericArray::clone_from_slice(chunk))
            })
    }
}

pub struct IPAModulusConvertedInputRow<F: Field, T: Arithmetic<F>> {
    pub mk_shares: Vec<T>,
    pub is_trigger_bit: T,
    pub breakdown_key: Vec<T>,
    pub trigger_value: T,
    _marker: PhantomData<F>,
}

impl<F: Field, T: Arithmetic<F>> IPAModulusConvertedInputRow<F, T> {
    pub fn new(
        mk_shares: Vec<T>,
        is_trigger_bit: T,
        breakdown_key: Vec<T>,
        trigger_value: T,
    ) -> Self {
        Self {
            mk_shares,
            is_trigger_bit,
            breakdown_key,
            trigger_value,
            _marker: PhantomData,
        }
    }
}

#[async_trait]
impl<F: Field + Sized, T: Arithmetic<F>> Resharable<F> for IPAModulusConvertedInputRow<F, T> {
    type Share = T;

    async fn reshare<C>(&self, ctx: C, record_id: RecordId, to_helper: Role) -> Result<Self, Error>
    where
        C: Context<F, Share = <Self as Resharable<F>>::Share> + Send,
    {
        let f_mk_shares = self.mk_shares.reshare(
            ctx.narrow(&IPAInputRowResharableStep::MatchKeyShares),
            record_id,
            to_helper,
        );
        let f_is_trigger_bit = ctx.narrow(&IPAInputRowResharableStep::TriggerBit).reshare(
            &self.is_trigger_bit,
            record_id,
            to_helper,
        );
        let f_breakdown_key = self.breakdown_key.reshare(
            ctx.narrow(&IPAInputRowResharableStep::BreakdownKey),
            record_id,
            to_helper,
        );
        let f_trigger_value = ctx
            .narrow(&IPAInputRowResharableStep::TriggerValue)
            .reshare(&self.trigger_value, record_id, to_helper);

        let (mk_shares, breakdown_key, mut outputs) = try_join3(
            f_mk_shares,
            f_breakdown_key,
            try_join_all([f_is_trigger_bit, f_trigger_value]),
        )
        .await?;

        Ok(IPAModulusConvertedInputRow {
            mk_shares,
            breakdown_key,
            is_trigger_bit: outputs.remove(0),
            trigger_value: outputs.remove(0),
            _marker: PhantomData,
        })
    }
}

/// # Errors
/// Propagates errors from multiplications
/// # Panics
/// Propagates errors from multiplications
pub async fn ipa<F: Field, MK: BitArray, BK: BitArray>(
    ctx: SemiHonestContext<'_, F>,
    input_rows: &[IPAInputRow<F, MK, BK>],
    per_user_credit_cap: u32,
    max_breakdown_key: u128,
    num_multi_bits: u32,
) -> Result<Vec<MCAggregateCreditOutputRow<F, Replicated<F>, BK>>, Error>
where
    Replicated<F>: Serializable,
{
    let (mk_shares, bk_shares): (Vec<_>, Vec<_>) = input_rows
        .iter()
        .map(|x| (x.mk_shares.clone(), x.breakdown_key.clone()))
        .unzip();

    // Breakdown key modulus conversion
    let converted_bk_shares = convert_all_bits(
        &ctx.narrow(&Step::ModulusConversionForBreakdownKeys),
        &convert_all_bits_local(ctx.role(), &bk_shares),
        BK::BITS,
        num_multi_bits,
    )
    .await
    .unwrap();
    let converted_bk_shares = combine_slices(&converted_bk_shares, BK::BITS);

    // Match key modulus conversion, and then sort
    let converted_mk_shares = convert_all_bits(
        &ctx.narrow(&Step::ModulusConversionForMatchKeys),
        &convert_all_bits_local(ctx.role(), &mk_shares),
        MK::BITS,
        num_multi_bits,
    )
    .await
    .unwrap();

    let sort_permutation = generate_permutation_and_reveal_shuffled(
        ctx.narrow(&Step::GenSortPermutationFromMatchKeys),
        &converted_mk_shares,
    )
    .await
    .unwrap();

    let converted_mk_shares = combine_slices(&converted_mk_shares, MK::BITS);

    let combined_match_keys_and_sidecar_data =
        std::iter::zip(converted_mk_shares, converted_bk_shares)
            .into_iter()
            .zip(input_rows)
            .map(|((mk_shares, bk_shares), input_row)| {
                IPAModulusConvertedInputRow::new(
                    mk_shares,
                    input_row.is_trigger_bit.clone(),
                    bk_shares,
                    input_row.trigger_value.clone(),
                )
            })
            .collect::<Vec<_>>();

    let sorted_rows = apply_sort_permutation(
        ctx.narrow(&Step::ApplySortPermutation),
        combined_match_keys_and_sidecar_data,
        &sort_permutation,
    )
    .await
    .unwrap();

    let futures = zip(
        repeat(
            ctx.narrow(&Step::ComputeHelperBits)
                .set_total_records(sorted_rows.len() - 1),
        ),
        sorted_rows.iter(),
    )
    .zip(sorted_rows.iter().skip(1))
    .enumerate()
    .map(|(i, ((ctx, row), next_row))| {
        let record_id = RecordId::from(i);
        async move { bitwise_equal(ctx, record_id, &row.mk_shares, &next_row.mk_shares).await }
    });
    let helper_bits = Some(Replicated::ZERO)
        .into_iter()
        .chain(try_join_all(futures).await?);

    let attribution_input_rows = zip(sorted_rows, helper_bits)
        .map(|(row, hb)| {
            MCAccumulateCreditInputRow::new(
                row.is_trigger_bit,
                hb,
                row.breakdown_key,
                row.trigger_value,
            )
        })
        .collect::<Vec<_>>();

    let accumulated_credits =
        accumulate_credit(ctx.narrow(&Step::AccumulateCredit), &attribution_input_rows).await?;

    let user_capped_credits = credit_capping(
        ctx.narrow(&Step::PerformUserCapping),
        &accumulated_credits,
        per_user_credit_cap,
    )
    .await?;

    aggregate_credit::<F, BK>(
        ctx.narrow(&Step::AggregateCredit),
        &user_capped_credits,
        max_breakdown_key,
        num_multi_bits,
    )
    .await
}

/// Malicious IPA
/// We return Replicated<F> as output since there is compute after this and in `aggregate_credit`, last communication operation was sort
/// # Errors
/// Propagates errors from multiplications
/// # Panics
/// Propagates errors from multiplications
#[allow(dead_code, clippy::too_many_lines)]
pub async fn ipa_malicious<'a, F, MK, BK>(
    sh_ctx: SemiHonestContext<'a, F>,
    input_rows: &[IPAInputRow<F, MK, BK>],
    per_user_credit_cap: u32,
    max_breakdown_key: u128,
    num_multi_bits: u32,
<<<<<<< HEAD
) -> Result<Vec<MCAggregateCreditOutputRow<F, Replicated<F>>>, Error>
=======
) -> Result<Vec<MCAggregateCreditOutputRow<F, MaliciousReplicated<F>, BK>>, Error>
>>>>>>> 19832d9a
where
    F: Field,
    MK: BitArray,
    BK: BitArray,
    MaliciousReplicated<F>: Serializable,
{
    let malicious_validator = MaliciousValidator::new(sh_ctx.clone());
    let m_ctx = malicious_validator.context();

    let (mk_shares, bk_shares): (Vec<_>, Vec<_>) = input_rows
        .iter()
        .map(|x| (x.mk_shares.clone(), x.breakdown_key.clone()))
        .unzip();

    // Match key modulus conversion, and then sort
    let converted_mk_shares = convert_all_bits(
        &m_ctx.narrow(&Step::ModulusConversionForMatchKeys),
        &m_ctx
            .upgrade(convert_all_bits_local(m_ctx.role(), &mk_shares))
            .await?,
        MK::BITS,
        num_multi_bits,
    )
    .await
    .unwrap();

    //Validate before calling sort with downgraded context
    let converted_mk_shares = malicious_validator.validate(converted_mk_shares).await?;

    let sort_permutation = malicious_generate_permutation_and_reveal_shuffled(
        sh_ctx.narrow(&Step::GenSortPermutationFromMatchKeys),
        &converted_mk_shares,
    )
    .await
    .unwrap();

    let malicious_validator = MaliciousValidator::new(sh_ctx.narrow(&Step::AfterConvertAllBits));
    let m_ctx = malicious_validator.context();

    let converted_mk_shares = combine_slices(&converted_mk_shares, MK::BITS);

    // Breakdown key modulus conversion
    let converted_bk_shares = convert_all_bits(
        &m_ctx.narrow(&Step::ModulusConversionForBreakdownKeys),
        &m_ctx
            .narrow(&Step::ModulusConversionForBreakdownKeys)
            .upgrade(convert_all_bits_local(m_ctx.role(), &bk_shares))
            .await?,
        BK::BITS,
        num_multi_bits,
    )
    .await
    .unwrap();

    let converted_bk_shares = combine_slices(&converted_bk_shares, BK::BITS);

    let intermediate = converted_mk_shares
        .into_iter()
        .zip(input_rows)
        .map(
            |(mk_shares, input_row)| IPAModulusConvertedInputRowWrapper {
                mk_shares,
                is_trigger_bit: input_row.is_trigger_bit.clone(),
                trigger_value: input_row.trigger_value.clone(),
                _marker: PhantomData,
            },
        )
        .collect::<Vec<_>>();

    let intermediate = m_ctx.upgrade(intermediate).await?;

    let combined_match_keys_and_sidecar_data = intermediate
        .into_iter()
        .zip(converted_bk_shares)
        .map(
            |(one_row, bk_shares)| IPAModulusConvertedInputRow::<F, MaliciousReplicated<F>> {
                mk_shares: one_row.mk_shares,
                is_trigger_bit: one_row.is_trigger_bit,
                trigger_value: one_row.trigger_value,
                breakdown_key: bk_shares,
                _marker: PhantomData,
            },
        )
        .collect::<Vec<_>>();

    let sorted_rows = apply_sort_permutation(
        m_ctx.narrow(&Step::ApplySortPermutation),
        combined_match_keys_and_sidecar_data,
        &sort_permutation,
    )
    .await
    .unwrap();

    let futures = zip(
        repeat(
            m_ctx
                .narrow(&Step::ComputeHelperBits)
                .set_total_records(sorted_rows.len() - 1),
        ),
        sorted_rows.iter(),
    )
    .zip(sorted_rows.iter().skip(1))
    .enumerate()
    .map(|(i, ((m_ctx, row), next_row))| {
        let record_id = RecordId::from(i);
        async move { bitwise_equal(m_ctx, record_id, &row.mk_shares, &next_row.mk_shares).await }
    });
    let helper_bits = Some(MaliciousReplicated::ZERO)
        .into_iter()
        .chain(try_join_all(futures).await?);

    let attribution_input_rows = zip(sorted_rows, helper_bits)
        .map(|(row, hb)| {
            MCAccumulateCreditInputRow::new(
                row.is_trigger_bit,
                hb,
                row.breakdown_key,
                row.trigger_value,
            )
        })
        .collect::<Vec<_>>();

    let accumulated_credits = accumulate_credit(
        m_ctx.narrow(&Step::AccumulateCredit),
        &attribution_input_rows,
    )
    .await?;

    let user_capped_credits = credit_capping(
        m_ctx.narrow(&Step::PerformUserCapping),
        &accumulated_credits,
        per_user_credit_cap,
    )
    .await?;

    //Validate before calling sort with downgraded context
    let (malicious_validator, output) = malicious_aggregate_credit::<F, BK>(
        malicious_validator,
        sh_ctx,
        &user_capped_credits,
        max_breakdown_key,
        num_multi_bits,
    )
    .await?;
    malicious_validator.validate(output).await
}

#[cfg(all(test, not(feature = "shuttle")))]
pub mod tests {
<<<<<<< HEAD
    use std::cmp::Ordering;

    use super::{ipa, ipa_malicious};
    use crate::bits::BitArray;
    use crate::ipa_test_input;
    use crate::protocol::{BreakdownKey, MatchKey};
    use crate::telemetry::metrics::RECORDS_SENT;
    use crate::test_fixture::input::GenericReportTestInput;
    use crate::test_fixture::TestWorldConfig;
    use crate::{ff::Fp32BitPrime, rand::thread_rng};
=======
>>>>>>> 19832d9a
    use crate::{
        bits::{BitArray, Serializable},
        ff::{Field, Fp31, Fp32BitPrime},
        ipa_test_input,
        protocol::{
            ipa::{ipa, ipa_wip_malicious, IPAInputRow},
            BreakdownKey, MatchKey,
        },
        rand::thread_rng,
        secret_sharing::IntoShares,
        telemetry::metrics::RECORDS_SENT,
        test_fixture::{
            input::GenericReportTestInput, Reconstruct, Runner, TestWorld, TestWorldConfig,
        },
    };
    use generic_array::GenericArray;
    use proptest::{
        proptest,
        test_runner::{RngAlgorithm, TestRng},
    };
    use rand::Rng;
    use typenum::Unsigned;

    #[tokio::test]
    #[allow(clippy::missing_panics_doc)]
    pub async fn semi_honest() {
        const COUNT: usize = 5;
        const PER_USER_CAP: u32 = 3;
        const EXPECTED: &[[u128; 2]] = &[[0, 0], [1, 2], [2, 3]];
        const MAX_BREAKDOWN_KEY: u128 = 3;
        const NUM_MULTI_BITS: u32 = 3;

        let world = TestWorld::new().await;

        let records: Vec<GenericReportTestInput<_, MatchKey, BreakdownKey>> = ipa_test_input!(
            [
                { match_key: 12345, is_trigger_report: 0, breakdown_key: 1, trigger_value: 0 },
                { match_key: 12345, is_trigger_report: 0, breakdown_key: 2, trigger_value: 0 },
                { match_key: 68362, is_trigger_report: 0, breakdown_key: 1, trigger_value: 0 },
                { match_key: 12345, is_trigger_report: 1, breakdown_key: 0, trigger_value: 5 },
                { match_key: 68362, is_trigger_report: 1, breakdown_key: 0, trigger_value: 2 },
            ];
            (Fp31, MatchKey, BreakdownKey)
        );

        let result: Vec<GenericReportTestInput<_, MatchKey, BreakdownKey>> = world
            .semi_honest(records, |ctx, input_rows| async move {
                ipa::<Fp31, MatchKey, BreakdownKey>(
                    ctx,
                    &input_rows,
                    PER_USER_CAP,
                    MAX_BREAKDOWN_KEY,
                    NUM_MULTI_BITS,
                )
                .await
                .unwrap()
            })
            .await
            .reconstruct();

        assert_eq!(EXPECTED.len(), result.len());

        for (i, expected) in EXPECTED.iter().enumerate() {
            assert_eq!(
                *expected,
                [
                    result[i].breakdown_key.as_u128(),
                    result[i].trigger_value.as_u128()
                ]
            );
        }
    }

    #[tokio::test]
    async fn malicious() {
        const COUNT: usize = 5;
        const PER_USER_CAP: u32 = 3;
        const EXPECTED: &[[u128; 2]] = &[[0, 0], [1, 2], [2, 3]];
        const MAX_BREAKDOWN_KEY: u128 = 3;
        const NUM_MULTI_BITS: u32 = 3;

        let world = TestWorld::new().await;

        let records: Vec<GenericReportTestInput<Fp31, MatchKey, BreakdownKey>> = ipa_test_input!(
            [
                { match_key: 12345, is_trigger_report: 0, breakdown_key: 1, trigger_value: 0 },
                { match_key: 12345, is_trigger_report: 0, breakdown_key: 2, trigger_value: 0 },
                { match_key: 68362, is_trigger_report: 0, breakdown_key: 1, trigger_value: 0 },
                { match_key: 12345, is_trigger_report: 1, breakdown_key: 0, trigger_value: 5 },
                { match_key: 68362, is_trigger_report: 1, breakdown_key: 0, trigger_value: 2 },
            ];
            (Fp31, MatchKey, BreakdownKey)
        );

        let result: Vec<GenericReportTestInput<_, MatchKey, BreakdownKey>> = world
            .semi_honest(records, |ctx, input_rows| async move {
                ipa_malicious::<_, MatchKey, BreakdownKey>(
                    ctx,
                    &input_rows,
                    PER_USER_CAP,
                    MAX_BREAKDOWN_KEY,
                    NUM_MULTI_BITS,
                )
                .await
                .unwrap()
            })
            .await
            .reconstruct();
        assert_eq!(EXPECTED.len(), result.len());

        for (i, expected) in EXPECTED.iter().enumerate() {
            assert_eq!(
                *expected,
                [
                    result[i].breakdown_key.as_u128(),
                    result[i].trigger_value.as_u128()
                ]
            );
        }
    }

    #[tokio::test]
    #[allow(clippy::missing_panics_doc)]
    #[ignore]
    pub async fn random_ipa_no_result_check() {
        const BATCHSIZE: u128 = 20;
        const PER_USER_CAP: u32 = 10;
        const MAX_BREAKDOWN_KEY: u128 = 8;
        const MAX_TRIGGER_VALUE: u128 = 5;
        const NUM_MULTI_BITS: u32 = 3;

        let max_match_key: u128 = BATCHSIZE / 10;

        let world = TestWorld::new().await;
        let mut rng = thread_rng();

        let mut records = Vec::new();

        for _ in 0..BATCHSIZE {
            records.push(ipa_test_input!(
                {
                    match_key: rng.gen_range(0..max_match_key),
                    is_trigger_report: rng.gen::<u32>(),
                    breakdown_key: rng.gen_range(0..MAX_BREAKDOWN_KEY),
                    trigger_value: rng.gen_range(0..MAX_TRIGGER_VALUE),
                };
                (Fp32BitPrime, MatchKey, BreakdownKey)
            ));
        }
        let result: Vec<GenericReportTestInput<Fp32BitPrime, MatchKey, BreakdownKey>> = world
            .semi_honest(records, |ctx, input_rows| async move {
                ipa::<Fp32BitPrime, MatchKey, BreakdownKey>(
                    ctx,
                    &input_rows,
                    PER_USER_CAP,
                    MAX_BREAKDOWN_KEY,
                    NUM_MULTI_BITS,
                )
                .await
                .unwrap()
            })
            .await
            .reconstruct();

        assert_eq!(MAX_BREAKDOWN_KEY, result.len() as u128);
    }

    fn serde_internal(
        match_key: u64,
        trigger_bit: u128,
        breakdown_key: u128,
        trigger_value: u128,
        seed: u128,
    ) {
        // xorshift requires 16 byte seed and that's why it is picked here
        let mut rng = TestRng::from_seed(RngAlgorithm::XorShift, &seed.to_le_bytes());
        let reports: Vec<GenericReportTestInput<Fp31, MatchKey, BreakdownKey>> = ipa_test_input!(
            [
                { match_key: match_key, is_trigger_report: trigger_bit, breakdown_key: breakdown_key, trigger_value: trigger_value },
            ];
            (Fp31, MatchKey, BreakdownKey)
        );
        let [a, b, ..]: [IPAInputRow<Fp31, MatchKey, BreakdownKey>; 3] =
            reports[0].share_with(&mut rng);

        let mut buf =
            vec![0u8; 2 * <IPAInputRow<Fp31, MatchKey, BreakdownKey> as Serializable>::Size::USIZE];
        a.clone().serialize(GenericArray::from_mut_slice(
            &mut buf[..<IPAInputRow<Fp31, MatchKey, BreakdownKey> as Serializable>::Size::USIZE],
        ));
        b.clone().serialize(GenericArray::from_mut_slice(
            &mut buf[<IPAInputRow<Fp31, MatchKey, BreakdownKey> as Serializable>::Size::USIZE..],
        ));

        assert_eq!(
            vec![a, b],
            IPAInputRow::<Fp31, MatchKey, BreakdownKey>::from_byte_slice(&buf).collect::<Vec<_>>()
        );
    }

    proptest! {
        #[test]
        fn serde(match_key in 0..u64::MAX, trigger_bit in 0..u128::MAX, breakdown_key in 0..u128::MAX, trigger_value in 0..u128::MAX, seed in 0..u128::MAX) {
            serde_internal(match_key, trigger_bit, breakdown_key, trigger_value, seed);
        }
    }

    /// Ensures that our communication numbers don't go above the baseline.
    /// Prints a warning if they are currently below, so someone needs to adjust the baseline
    /// inside this test.
    ///
    /// It is possible to increase the number too if there is a good reason for it. This is a
    /// "catch all" type of test to make sure we don't miss an accidental regression.
    #[tokio::test]
    pub async fn communication_baseline() {
        const COUNT: usize = 5;
        const PER_USER_CAP: u32 = 3;
        const EXPECTED: &[[u128; 2]] = &[[0, 0], [1, 2], [2, 3]];
        const MAX_BREAKDOWN_KEY: u128 = 3;
        const NUM_MULTI_BITS: u32 = 3;

        /// empirical value as of Feb 4, 2023.
        const RECORDS_SENT_SEMI_HONEST_BASELINE: u64 = 10740;

        /// empirical value as of Feb 4, 2023.
        const RECORDS_SENT_MALICIOUS_BASELINE: u64 = 26410;

        let world = TestWorld::new_with(*TestWorldConfig::default().enable_metrics()).await;

        let records: Vec<GenericReportTestInput<Fp32BitPrime, MatchKey, BreakdownKey>> = ipa_test_input!(
            [
                { match_key: 12345, is_trigger_report: 0, breakdown_key: 1, trigger_value: 0 },
                { match_key: 12345, is_trigger_report: 0, breakdown_key: 2, trigger_value: 0 },
                { match_key: 68362, is_trigger_report: 0, breakdown_key: 1, trigger_value: 0 },
                { match_key: 12345, is_trigger_report: 1, breakdown_key: 0, trigger_value: 5 },
                { match_key: 68362, is_trigger_report: 1, breakdown_key: 0, trigger_value: 2 },
            ];
            (Fp32BitPrime, MatchKey, BreakdownKey)
        );

        let _: Vec<GenericReportTestInput<Fp32BitPrime, MatchKey, BreakdownKey>> = world
            .semi_honest(records.clone(), |ctx, input_rows| async move {
                ipa::<Fp32BitPrime, MatchKey, BreakdownKey>(
                    ctx,
                    &input_rows,
                    PER_USER_CAP,
                    MAX_BREAKDOWN_KEY,
                    NUM_MULTI_BITS,
                )
                .await
                .unwrap()
            })
            .await
            .reconstruct();

        let snapshot = world.metrics_snapshot();
        let records_sent = snapshot.get_counter(RECORDS_SENT);
        assert!(records_sent <= RECORDS_SENT_SEMI_HONEST_BASELINE);
        if records_sent < RECORDS_SENT_SEMI_HONEST_BASELINE {
            tracing::warn!("Baseline for semi-honest IPA has improved! Expected {RECORDS_SENT_SEMI_HONEST_BASELINE}, got {records_sent}.\
                            Strongly consider adjusting the baseline, so the gains won't be accidentally offset by a regression.");
        }

        let world = TestWorld::new_with(*TestWorldConfig::default().enable_metrics()).await;

        let _ = world
            .semi_honest(records, |ctx, input_rows| async move {
                ipa_malicious::<Fp32BitPrime, MatchKey, BreakdownKey>(
                    ctx,
                    &input_rows,
                    PER_USER_CAP,
                    MAX_BREAKDOWN_KEY,
                    NUM_MULTI_BITS,
                )
                .await
                .unwrap()
            })
            .await;

        let snapshot = world.metrics_snapshot();
        let records_sent = snapshot.get_counter(RECORDS_SENT);
        match records_sent.cmp(&RECORDS_SENT_MALICIOUS_BASELINE) {
            Ordering::Less => {
                tracing::warn!("Baseline for malicious IPA has improved! Expected {RECORDS_SENT_MALICIOUS_BASELINE}, got {records_sent}.\
            Strongly consider adjusting the baseline, so the gains won't be accidentally offset by a regression.");
            }
            Ordering::Greater => {
                tracing::error!("Baseline for malicious IPA has DEGRADED! Expected {RECORDS_SENT_MALICIOUS_BASELINE}, got {records_sent}.");
            }
            Ordering::Equal => {}
        }

        assert!(records_sent <= RECORDS_SENT_MALICIOUS_BASELINE);
    }
}<|MERGE_RESOLUTION|>--- conflicted
+++ resolved
@@ -401,11 +401,7 @@
     per_user_credit_cap: u32,
     max_breakdown_key: u128,
     num_multi_bits: u32,
-<<<<<<< HEAD
-) -> Result<Vec<MCAggregateCreditOutputRow<F, Replicated<F>>>, Error>
-=======
-) -> Result<Vec<MCAggregateCreditOutputRow<F, MaliciousReplicated<F>, BK>>, Error>
->>>>>>> 19832d9a
+) -> Result<Vec<MCAggregateCreditOutputRow<F, Replicated<F>, BK>>, Error>
 where
     F: Field,
     MK: BitArray,
@@ -555,25 +551,14 @@
 
 #[cfg(all(test, not(feature = "shuttle")))]
 pub mod tests {
-<<<<<<< HEAD
     use std::cmp::Ordering;
 
-    use super::{ipa, ipa_malicious};
-    use crate::bits::BitArray;
-    use crate::ipa_test_input;
-    use crate::protocol::{BreakdownKey, MatchKey};
-    use crate::telemetry::metrics::RECORDS_SENT;
-    use crate::test_fixture::input::GenericReportTestInput;
-    use crate::test_fixture::TestWorldConfig;
-    use crate::{ff::Fp32BitPrime, rand::thread_rng};
-=======
->>>>>>> 19832d9a
     use crate::{
         bits::{BitArray, Serializable},
         ff::{Field, Fp31, Fp32BitPrime},
         ipa_test_input,
         protocol::{
-            ipa::{ipa, ipa_wip_malicious, IPAInputRow},
+            ipa::{ipa, ipa_malicious, IPAInputRow},
             BreakdownKey, MatchKey,
         },
         rand::thread_rng,

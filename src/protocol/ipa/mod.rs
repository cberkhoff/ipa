use crate::{
    error::Error,
    ff::{Field, GaloisField, Gf2, PrimeField, Serializable},
    helpers::{query::IpaQueryConfig, Role},
    protocol::{
        attribution::secure_attribution,
        basics::Reshare,
        context::{
            Context, UpgradableContext, UpgradeContext, UpgradeToMalicious, UpgradedContext,
            Validator,
        },
        modulus_conversion::BitConversionTriple,
        sort::{
            apply_sort::apply_sort_permutation,
            generate_permutation::{
                generate_permutation_and_reveal_shuffled, ShuffledPermutationWrapper,
            },
        },
        BasicProtocols, RecordId,
    },
    secret_sharing::{
        replicated::{
            malicious::{DowngradeMalicious, ExtendableField},
            semi_honest::AdditiveShare as Replicated,
            ReplicatedSecretSharing,
        },
        BitDecomposed, Linear as LinearSecretSharing,
    },
};
use async_trait::async_trait;
use futures::{
    future::{try_join, try_join3},
    stream::iter as stream_iter,
};
use generic_array::{ArrayLength, GenericArray};
use std::{iter::zip, marker::PhantomData, ops::Add};
use typenum::Unsigned;

#[derive(Debug, Clone, Copy, PartialEq, Eq, Hash)]
pub(crate) enum Step {
    GenSortPermutationFromMatchKeys,
    ApplySortPermutation,
    AfterConvertAllBits,
    UpgradeMatchKeyBits,
    UpgradeBreakdownKeyBits,
    BinaryValidator,
}

impl crate::protocol::step::Step for Step {}

impl AsRef<str> for Step {
    fn as_ref(&self) -> &str {
        match self {
            Self::GenSortPermutationFromMatchKeys => "gen_sort_permutation_from_match_keys",
            Self::ApplySortPermutation => "apply_sort_permutation",
            Self::AfterConvertAllBits => "after_convert_all_bits",
            Self::UpgradeMatchKeyBits => "upgrade_match_key_bits",
            Self::UpgradeBreakdownKeyBits => "upgrade_breakdown_key_bits",
            Self::BinaryValidator => "binary_validator",
        }
    }
}

pub enum IPAInputRowResharableStep {
    Timestamp,
    MatchKeyShares,
    TriggerBit,
    BreakdownKey,
    TriggerValue,
}

impl crate::protocol::step::Step for IPAInputRowResharableStep {}

impl AsRef<str> for IPAInputRowResharableStep {
    fn as_ref(&self) -> &str {
        match self {
            Self::Timestamp => "timestamp",
            Self::MatchKeyShares => "match_key_shares",
            Self::TriggerBit => "is_trigger_bit",
            Self::BreakdownKey => "breakdown_key",
            Self::TriggerValue => "trigger_value",
        }
    }
}

#[derive(Debug)]
#[cfg_attr(test, derive(Clone, PartialEq, Eq))]
pub struct IPAInputRow<F: Field, MK: GaloisField, BK: GaloisField> {
    pub timestamp: Replicated<F>,
    pub mk_shares: Replicated<MK>,
    pub is_trigger_bit: Replicated<F>,
    pub breakdown_key: Replicated<BK>,
    pub trigger_value: Replicated<F>,
}

impl<F: Field, MK: GaloisField, BK: GaloisField> Serializable for IPAInputRow<F, MK, BK>
where
    Replicated<BK>: Serializable,
    Replicated<MK>: Serializable,
    Replicated<F>: Serializable,
    <Replicated<BK> as Serializable>::Size: Add<<Replicated<F> as Serializable>::Size>,
    <Replicated<F> as Serializable>::Size:
        Add<
            <<Replicated<BK> as Serializable>::Size as Add<
                <Replicated<F> as Serializable>::Size,
            >>::Output,
        >,
    <Replicated<MK> as Serializable>::Size: Add<
        <<Replicated<F> as Serializable>::Size as Add<
            <<Replicated<BK> as Serializable>::Size as Add<
                <Replicated<F> as Serializable>::Size,
            >>::Output,
        >>::Output,
    >,
    <Replicated<F> as Serializable>::Size: Add<
        <<Replicated<MK> as Serializable>::Size as Add<
            <<Replicated<F> as Serializable>::Size as Add<
                <<Replicated<BK> as Serializable>::Size as Add<
                    <Replicated<F> as Serializable>::Size,
                >>::Output,
            >>::Output,
        >>::Output,
    >,
    <<Replicated<F> as Serializable>::Size as Add<
        <<Replicated<MK> as Serializable>::Size as Add<
            <<Replicated<F> as Serializable>::Size as Add<
                <<Replicated<BK> as Serializable>::Size as Add<
                    <Replicated<F> as Serializable>::Size,
                >>::Output,
            >>::Output,
        >>::Output,
    >>::Output: ArrayLength<u8>,
{
    type Size = <<Replicated<F> as Serializable>::Size as Add<
        <<Replicated<MK> as Serializable>::Size as Add<
            <<Replicated<F> as Serializable>::Size as Add<
                <<Replicated<BK> as Serializable>::Size as Add<
                    <Replicated<F> as Serializable>::Size,
                >>::Output,
            >>::Output,
        >>::Output,
    >>::Output;

    fn serialize(&self, buf: &mut GenericArray<u8, Self::Size>) {
        let mk_sz = <Replicated<MK> as Serializable>::Size::USIZE;
        let bk_sz = <Replicated<BK> as Serializable>::Size::USIZE;
        let f_sz = <Replicated<F> as Serializable>::Size::USIZE;

        self.timestamp
            .serialize(GenericArray::from_mut_slice(&mut buf[..f_sz]));
        self.mk_shares
            .serialize(GenericArray::from_mut_slice(&mut buf[f_sz..f_sz + mk_sz]));
        self.is_trigger_bit.serialize(GenericArray::from_mut_slice(
            &mut buf[f_sz + mk_sz..f_sz + mk_sz + f_sz],
        ));
        self.breakdown_key.serialize(GenericArray::from_mut_slice(
            &mut buf[f_sz + mk_sz + f_sz..f_sz + mk_sz + f_sz + bk_sz],
        ));
        self.trigger_value.serialize(GenericArray::from_mut_slice(
            &mut buf[f_sz + mk_sz + f_sz + bk_sz..],
        ));
    }

    fn deserialize(buf: &GenericArray<u8, Self::Size>) -> Self {
        let mk_sz = <Replicated<MK> as Serializable>::Size::USIZE;
        let bk_sz = <Replicated<BK> as Serializable>::Size::USIZE;
        let f_sz = <Replicated<F> as Serializable>::Size::USIZE;

        let timestamp = Replicated::<F>::deserialize(GenericArray::from_slice(&buf[..f_sz]));
        let mk_shares =
            Replicated::<MK>::deserialize(GenericArray::from_slice(&buf[f_sz..f_sz + mk_sz]));
        let is_trigger_bit = Replicated::<F>::deserialize(GenericArray::from_slice(
            &buf[f_sz + mk_sz..f_sz + mk_sz + f_sz],
        ));
        let breakdown_key = Replicated::<BK>::deserialize(GenericArray::from_slice(
            &buf[f_sz + mk_sz + f_sz..f_sz + mk_sz + f_sz + bk_sz],
        ));
        let trigger_value = Replicated::<F>::deserialize(GenericArray::from_slice(
            &buf[f_sz + mk_sz + f_sz + bk_sz..],
        ));
        Self {
            timestamp,
            mk_shares,
            is_trigger_bit,
            breakdown_key,
            trigger_value,
        }
    }
}

impl<F: Field, MK: GaloisField, BK: GaloisField> IPAInputRow<F, MK, BK>
where
    IPAInputRow<F, MK, BK>: Serializable,
{
    /// Splits the given slice into chunks aligned with the size of this struct and returns an
    /// iterator that produces deserialized instances.
    ///
    /// ## Panics
    /// Panics if the slice buffer is not aligned with the size of this struct.
    pub fn from_byte_slice(input: &[u8]) -> impl Iterator<Item = Self> + '_ {
        assert_eq!(
            0,
            input.len() % <IPAInputRow<F, MK, BK> as Serializable>::Size::USIZE,
            "input is not aligned"
        );
        input
            .chunks(<IPAInputRow<F, MK, BK> as Serializable>::Size::USIZE)
            .map(|chunk| IPAInputRow::<F, MK, BK>::deserialize(GenericArray::from_slice(chunk)))
    }
}

pub struct ArithmeticallySharedIPAInputs<F: Field, S: LinearSecretSharing<F>> {
    pub timestamp: S,
    pub is_trigger_bit: S,
    pub trigger_value: S,
    _marker: PhantomData<F>,
}

impl<F: Field, S: LinearSecretSharing<F>> ArithmeticallySharedIPAInputs<F, S> {
    pub fn new(timestamp: S, is_trigger_bit: S, trigger_value: S) -> Self {
        Self {
            timestamp,
            is_trigger_bit,
            trigger_value,
            _marker: PhantomData,
        }
    }
}

#[async_trait]
impl<F, S, C> Reshare<C, RecordId> for ArithmeticallySharedIPAInputs<F, S>
where
    F: Field,
    S: LinearSecretSharing<F> + Reshare<C, RecordId>,
    C: Context,
{
    async fn reshare<'fut>(
        &self,
        ctx: C,
        record_id: RecordId,
        to_helper: Role,
    ) -> Result<Self, Error>
    where
        C: 'fut,
    {
        let f_timestamp = self.timestamp.reshare(
            ctx.narrow(&IPAInputRowResharableStep::Timestamp),
            record_id,
            to_helper,
        );
        let f_is_trigger_bit = self.is_trigger_bit.reshare(
            ctx.narrow(&IPAInputRowResharableStep::TriggerBit),
            record_id,
            to_helper,
        );
        let f_trigger_value = self.trigger_value.reshare(
            ctx.narrow(&IPAInputRowResharableStep::TriggerValue),
            record_id,
            to_helper,
        );

        let (timestamp, is_trigger_bit, trigger_value) =
            try_join3(f_timestamp, f_is_trigger_bit, f_trigger_value).await?;

        Ok(ArithmeticallySharedIPAInputs::new(
            timestamp,
            is_trigger_bit,
            trigger_value,
        ))
    }
}

pub struct BinarySharedIPAInputs<T: LinearSecretSharing<Gf2>> {
    pub match_key: BitDecomposed<T>,
    pub breakdown_key: BitDecomposed<T>,
}

impl<T: LinearSecretSharing<Gf2>> BinarySharedIPAInputs<T> {
    #[must_use]
    pub fn new(match_key: BitDecomposed<T>, breakdown_key: BitDecomposed<T>) -> Self {
        Self {
            match_key,
            breakdown_key,
        }
    }
}

#[async_trait]
impl<T, C> Reshare<C, RecordId> for BinarySharedIPAInputs<T>
where
    T: LinearSecretSharing<Gf2> + Reshare<C, RecordId>,
    C: Context,
{
    async fn reshare<'fut>(
        &self,
        ctx: C,
        record_id: RecordId,
        to_helper: Role,
    ) -> Result<Self, Error>
    where
        C: 'fut,
    {
        let (match_key, breakdown_key) = try_join(
            self.match_key.reshare(
                ctx.narrow(&IPAInputRowResharableStep::MatchKeyShares),
                record_id,
                to_helper,
            ),
            self.breakdown_key.reshare(
                ctx.narrow(&IPAInputRowResharableStep::BreakdownKey),
                record_id,
                to_helper,
            ),
        )
        .await?;

        Ok(BinarySharedIPAInputs::new(match_key, breakdown_key))
    }
}

/// IPA Protocol
///
/// We return `Replicated<F>` as output since there is compute after this and in `aggregate_credit`, last communication operation was sort.
/// # Errors
/// Propagates errors from multiplications
/// # Panics
/// Propagates errors from multiplications
#[allow(clippy::too_many_lines)]
pub async fn ipa<'a, C, S, SB, F, MK, BK>(
    sh_ctx: C,
    input_rows: &[IPAInputRow<F, MK, BK>],
    config: IpaQueryConfig,
) -> Result<Vec<Replicated<F>>, Error>
where
    C: UpgradableContext,
    C::UpgradedContext<F>: UpgradedContext<F, Share = S>,
    S: LinearSecretSharing<F>
        + BasicProtocols<C::UpgradedContext<F>, F>
        + Reshare<C::UpgradedContext<F>, RecordId>
        + Serializable
        + DowngradeMalicious<Target = Replicated<F>>
        + 'static,
    C::UpgradedContext<Gf2>: UpgradedContext<Gf2, Share = SB>,
    SB: LinearSecretSharing<Gf2>
        + BasicProtocols<C::UpgradedContext<Gf2>, Gf2>
        + DowngradeMalicious<Target = Replicated<Gf2>>
        + 'static,
    F: PrimeField + ExtendableField,
    MK: GaloisField,
    BK: GaloisField,
    ShuffledPermutationWrapper<S, C::UpgradedContext<F>>: DowngradeMalicious<Target = Vec<u32>>,
    for<'u> UpgradeContext<'u, C::UpgradedContext<F>, F, RecordId>: UpgradeToMalicious<'u, BitConversionTriple<Replicated<F>>, BitConversionTriple<S>>
        + UpgradeToMalicious<
            'u,
            ArithmeticallySharedIPAInputs<F, Replicated<F>>,
            ArithmeticallySharedIPAInputs<F, S>,
        >,
{
    // TODO: We are sorting, which suggests there's limited value in trying to stream the input.
    // However, we immediately copy the complete input into separate vectors for different pieces
    // (MK, BK, credit), so streaming could still be beneficial.

    let mk_shares: Vec<_> = input_rows.iter().map(|x| x.mk_shares.clone()).collect();

    let sort_permutation = generate_permutation_and_reveal_shuffled(
        sh_ctx.narrow(&Step::GenSortPermutationFromMatchKeys),
        stream_iter(mk_shares),
        config.num_multi_bits,
        MK::BITS,
    )
    .await
    .unwrap();

    let validator = sh_ctx.narrow(&Step::AfterConvertAllBits).validator();
    let m_ctx = validator.context();

    let gf2_match_key_bits = get_gf2_match_key_bits(input_rows);
    let gf2_breakdown_key_bits = get_gf2_breakdown_key_bits(input_rows);

    let binary_validator = sh_ctx.narrow(&Step::BinaryValidator).validator::<Gf2>();
    let binary_m_ctx = binary_validator.context();

    let (upgraded_gf2_match_key_bits, upgraded_gf2_breakdown_key_bits) = try_join(
        binary_m_ctx
            .narrow(&Step::UpgradeMatchKeyBits)
            .upgrade(gf2_match_key_bits),
        binary_m_ctx
            .narrow(&Step::UpgradeBreakdownKeyBits)
            .upgrade(gf2_breakdown_key_bits),
    )
    .await?;

    let arithmetically_shared_values = input_rows
        .iter()
        .map(|input_row| {
            ArithmeticallySharedIPAInputs::new(
                input_row.timestamp.clone(),
                input_row.is_trigger_bit.clone(),
                input_row.trigger_value.clone(),
            )
        })
        .collect::<Vec<_>>();

    let arithmetically_shared_values = m_ctx.upgrade(arithmetically_shared_values).await?;

    let binary_shared_values = zip(upgraded_gf2_match_key_bits, upgraded_gf2_breakdown_key_bits)
        .map(|(match_key, breakdown_key)| BinarySharedIPAInputs::new(match_key, breakdown_key))
        .collect::<Vec<_>>();

    let (arithmetically_shared_values, binary_shared_values) = try_join(
        apply_sort_permutation(
            m_ctx.narrow(&Step::ApplySortPermutation),
            arithmetically_shared_values,
            &sort_permutation,
        ),
        apply_sort_permutation(
            binary_m_ctx.narrow(&Step::ApplySortPermutation),
            binary_shared_values,
            &sort_permutation,
        ),
    )
    .await?;

    secure_attribution(
        validator,
        binary_validator,
        arithmetically_shared_values,
        binary_shared_values,
        config,
    )
    .await
}

fn get_gf2_match_key_bits<F, MK, BK>(
    input_rows: &[IPAInputRow<F, MK, BK>],
) -> Vec<BitDecomposed<Replicated<Gf2>>>
where
    F: PrimeField,
    MK: GaloisField,
    BK: GaloisField,
{
    input_rows
        .iter()
        .map(|row| {
            BitDecomposed::decompose(MK::BITS, |i| {
                Replicated::new(
                    Gf2::truncate_from(row.mk_shares.left()[i]),
                    Gf2::truncate_from(row.mk_shares.right()[i]),
                )
            })
        })
        .collect::<Vec<_>>()
}

fn get_gf2_breakdown_key_bits<F, MK, BK>(
    input_rows: &[IPAInputRow<F, MK, BK>],
) -> Vec<BitDecomposed<Replicated<Gf2>>>
where
    F: PrimeField,
    MK: GaloisField,
    BK: GaloisField,
{
    input_rows
        .iter()
        .map(|row| {
            BitDecomposed::decompose(BK::BITS, |i| {
                Replicated::new(
                    Gf2::truncate_from(row.breakdown_key.left()[i]),
                    Gf2::truncate_from(row.breakdown_key.right()[i]),
                )
            })
        })
        .collect::<Vec<_>>()
}

#[cfg(all(test, any(unit_test, feature = "shuttle")))]
pub mod tests {
    use super::ipa;
    use crate::{
<<<<<<< HEAD
        ff::{Field, Fp31, Fp32BitPrime, Serializable},
=======
        ff::{Field, Fp31, Fp32BitPrime, GaloisField},
>>>>>>> 4c224c3f
        helpers::{query::IpaQueryConfig, GatewayConfig},
        ipa_test_input,
        protocol::{BreakdownKey, MatchKey},
        rand::{thread_rng, Rng},
        test_executor::{run, run_with},
        test_fixture::{
            input::GenericReportTestInput,
            ipa::{ipa_in_the_clear, test_ipa, IpaSecurityModel},
            logging, EventGenerator, EventGeneratorConfig, Reconstruct, Runner, TestWorld,
            TestWorldConfig,
        },
    };
    use std::num::NonZeroU32;

    #[test]
    fn semi_honest() {
        const PER_USER_CAP: u32 = 3;
        const EXPECTED: &[u128] = &[0, 2, 3, 0, 0, 0, 0, 0];
        const MAX_BREAKDOWN_KEY: u32 = 8;
        const NUM_MULTI_BITS: u32 = 3;

        run(|| async {
            let world = TestWorld::default();

            let records: Vec<GenericReportTestInput<_, MatchKey, BreakdownKey>> = ipa_test_input!(
            [
                { timestamp: 0, match_key: 12345, is_trigger_report: 0, breakdown_key: 1, trigger_value: 0 },
                { timestamp: 0, match_key: 12345, is_trigger_report: 0, breakdown_key: 2, trigger_value: 0 },
                { timestamp: 0, match_key: 68362, is_trigger_report: 0, breakdown_key: 1, trigger_value: 0 },
                { timestamp: 0, match_key: 12345, is_trigger_report: 1, breakdown_key: 0, trigger_value: 5 },
                { timestamp: 0, match_key: 68362, is_trigger_report: 1, breakdown_key: 0, trigger_value: 2 },
            ];
            (Fp31, MatchKey, BreakdownKey)
            );

<<<<<<< HEAD
        let result: Vec<_> = world
            .semi_honest(records.into_iter(), |ctx, input_rows| async move {
                ipa::<_, _, _, Fp31, MatchKey, BreakdownKey>(
                    ctx,
                    &input_rows,
                    IpaQueryConfig::no_window(PER_USER_CAP, MAX_BREAKDOWN_KEY, NUM_MULTI_BITS),
                )
                .await
                .unwrap()
            })
            .await
            .reconstruct();
        assert_eq!(result, EXPECTED);
=======
            let result: Vec<GenericReportTestInput<_, MatchKey, BreakdownKey>> = world
                .semi_honest(records.into_iter(), |ctx, input_rows| async move {
                    ipa::<_, _, _, Fp31, MatchKey, BreakdownKey>(
                        ctx,
                        &input_rows,
                        IpaQueryConfig::no_window(PER_USER_CAP, MAX_BREAKDOWN_KEY, NUM_MULTI_BITS),
                    )
                    .await
                    .unwrap()
                })
                .await
                .reconstruct();

            assert_eq!(EXPECTED.len(), result.len());

            for (i, expected) in EXPECTED.iter().enumerate() {
                assert_eq!(
                    *expected,
                    [
                        result[i].breakdown_key.as_u128(),
                        result[i].trigger_value.as_u128()
                    ]
                );
            }
        });
>>>>>>> 4c224c3f
    }

    #[test]
    fn malicious() {
        const PER_USER_CAP: u32 = 3;
        const EXPECTED: &[u128] = &[0, 2, 3];
        const MAX_BREAKDOWN_KEY: u32 = 3;
        const NUM_MULTI_BITS: u32 = 3;

        run(|| async {
            let world = TestWorld::default();

            let records: Vec<GenericReportTestInput<Fp31, MatchKey, BreakdownKey>> = ipa_test_input!(
            [
                { timestamp: 1, match_key: 12345, is_trigger_report: 0, breakdown_key: 1, trigger_value: 0 },
                { timestamp: 2, match_key: 12345, is_trigger_report: 0, breakdown_key: 2, trigger_value: 0 },
                { timestamp: 3, match_key: 68362, is_trigger_report: 0, breakdown_key: 1, trigger_value: 0 },
                { timestamp: 4, match_key: 12345, is_trigger_report: 1, breakdown_key: 0, trigger_value: 5 },
                { timestamp: 5, match_key: 68362, is_trigger_report: 1, breakdown_key: 0, trigger_value: 2 },
            ];
            (Fp31, MatchKey, BreakdownKey)
            );

<<<<<<< HEAD
        let result: Vec<_> = world
            .semi_honest(records.into_iter(), |ctx, input_rows| async move {
                ipa::<_, _, _, _, MatchKey, BreakdownKey>(
                    ctx,
                    &input_rows,
                    IpaQueryConfig::no_window(PER_USER_CAP, MAX_BREAKDOWN_KEY, NUM_MULTI_BITS),
                )
                .await
                .unwrap()
            })
            .await
            .reconstruct();
        assert_eq!(result, EXPECTED);
=======
            let result: Vec<GenericReportTestInput<_, MatchKey, BreakdownKey>> = world
                .semi_honest(records.into_iter(), |ctx, input_rows| async move {
                    ipa::<_, _, _, _, MatchKey, BreakdownKey>(
                        ctx,
                        &input_rows,
                        IpaQueryConfig::no_window(PER_USER_CAP, MAX_BREAKDOWN_KEY, NUM_MULTI_BITS),
                    )
                    .await
                    .unwrap()
                })
                .await
                .reconstruct();
            assert_eq!(EXPECTED.len(), result.len());

            for (i, expected) in EXPECTED.iter().enumerate() {
                assert_eq!(
                    *expected,
                    [
                        result[i].breakdown_key.as_u128(),
                        result[i].trigger_value.as_u128()
                    ]
                );
            }
        });
>>>>>>> 4c224c3f
    }

    #[test]
    fn semi_honest_with_attribution_window() {
        const PER_USER_CAP: u32 = 3;
        const EXPECTED: &[u128] = &[0, 0, 3, 0, 0, 0, 0, 0];
        const MAX_BREAKDOWN_KEY: u32 = 8;
        const ATTRIBUTION_WINDOW_SECONDS: u32 = 10;
        const NUM_MULTI_BITS: u32 = 3;

        run(|| async {
            let world = TestWorld::default();

            let records: Vec<GenericReportTestInput<_, MatchKey, BreakdownKey>> = ipa_test_input!(
            [
                { timestamp: 0, match_key: 12345, is_trigger_report: 0, breakdown_key: 1, trigger_value: 0 },
                { timestamp: 2, match_key: 12345, is_trigger_report: 0, breakdown_key: 2, trigger_value: 0 }, // A
                { timestamp: 3, match_key: 68362, is_trigger_report: 0, breakdown_key: 1, trigger_value: 0 }, // B
                { timestamp: 12, match_key: 12345, is_trigger_report: 1, breakdown_key: 0, trigger_value: 5 }, // Attributed to A (12 - 2)
                { timestamp: 15, match_key: 68362, is_trigger_report: 1, breakdown_key: 0, trigger_value: 2 }, // Not Attributed to B because it's outside the window (15 - 3)
            ];
            (Fp31, MatchKey, BreakdownKey)
            );

<<<<<<< HEAD
        let result: Vec<_> = world
            .semi_honest(records.into_iter(), |ctx, input_rows| async move {
                ipa::<_, _, _, Fp31, MatchKey, BreakdownKey>(
                    ctx,
                    &input_rows,
                    IpaQueryConfig::new(
                        PER_USER_CAP,
                        MAX_BREAKDOWN_KEY,
                        ATTRIBUTION_WINDOW_SECONDS,
                        NUM_MULTI_BITS,
                    ),
                )
                .await
                .unwrap()
            })
            .await
            .reconstruct();
        assert_eq!(result, EXPECTED);
=======
            let result: Vec<GenericReportTestInput<_, MatchKey, BreakdownKey>> = world
                .semi_honest(records.into_iter(), |ctx, input_rows| async move {
                    ipa::<_, _, _, Fp31, MatchKey, BreakdownKey>(
                        ctx,
                        &input_rows,
                        IpaQueryConfig::new(
                            PER_USER_CAP,
                            MAX_BREAKDOWN_KEY,
                            ATTRIBUTION_WINDOW_SECONDS,
                            NUM_MULTI_BITS,
                        ),
                    )
                    .await
                    .unwrap()
                })
                .await
                .reconstruct();

            assert_eq!(EXPECTED.len(), result.len());

            for (i, expected) in EXPECTED.iter().enumerate() {
                assert_eq!(
                    *expected,
                    [
                        result[i].breakdown_key.as_u128(),
                        result[i].trigger_value.as_u128()
                    ]
                );
            }
        });
>>>>>>> 4c224c3f
    }

    #[test]
    fn malicious_with_attribution_window() {
        const PER_USER_CAP: u32 = 3;
        const EXPECTED: &[u128] = &[0, 0, 3];
        const MAX_BREAKDOWN_KEY: u32 = 3;
        const ATTRIBUTION_WINDOW_SECONDS: u32 = 10;
        const NUM_MULTI_BITS: u32 = 3;

        run_with::<_, _, 10>(|| async {
            let world = TestWorld::default();

            let records: Vec<GenericReportTestInput<Fp31, MatchKey, BreakdownKey>> = ipa_test_input!(
            [
                { timestamp: 0, match_key: 12345, is_trigger_report: 0, breakdown_key: 1, trigger_value: 0 },
                { timestamp: 2, match_key: 12345, is_trigger_report: 0, breakdown_key: 2, trigger_value: 0 }, // A
                { timestamp: 3, match_key: 68362, is_trigger_report: 0, breakdown_key: 1, trigger_value: 0 }, // B
                { timestamp: 12, match_key: 12345, is_trigger_report: 1, breakdown_key: 0, trigger_value: 5 }, // Attributed to A (12 - 2)
                { timestamp: 15, match_key: 68362, is_trigger_report: 1, breakdown_key: 0, trigger_value: 2 }, // Not Attributed to B because it's outside the window (15 - 3)
            ];
            (Fp31, MatchKey, BreakdownKey)
            );

<<<<<<< HEAD
        let result: Vec<_> = world
            .malicious(records.into_iter(), |ctx, input_rows| async move {
                ipa::<_, _, _, _, MatchKey, BreakdownKey>(
                    ctx,
                    &input_rows,
                    IpaQueryConfig::new(
                        PER_USER_CAP,
                        MAX_BREAKDOWN_KEY,
                        ATTRIBUTION_WINDOW_SECONDS,
                        NUM_MULTI_BITS,
                    ),
                )
                .await
                .unwrap()
            })
            .await
            .reconstruct();
        assert_eq!(result, EXPECTED);
=======
            let result: Vec<GenericReportTestInput<_, MatchKey, BreakdownKey>> = world
                .malicious(records.into_iter(), |ctx, input_rows| async move {
                    ipa::<_, _, _, _, MatchKey, BreakdownKey>(
                        ctx,
                        &input_rows,
                        IpaQueryConfig::new(
                            PER_USER_CAP,
                            MAX_BREAKDOWN_KEY,
                            ATTRIBUTION_WINDOW_SECONDS,
                            NUM_MULTI_BITS,
                        ),
                    )
                    .await
                    .unwrap()
                })
                .await
                .reconstruct();
            assert_eq!(EXPECTED.len(), result.len());

            for (i, expected) in EXPECTED.iter().enumerate() {
                assert_eq!(
                    *expected,
                    [
                        result[i].breakdown_key.as_u128(),
                        result[i].trigger_value.as_u128()
                    ]
                );
            }
        });
>>>>>>> 4c224c3f
    }

    #[test]
    fn cap_of_one() {
        const PER_USER_CAP: u32 = 1;
        const EXPECTED: &[u128] = &[0, 1, 0, 0, 0, 1, 1];
        const MAX_BREAKDOWN_KEY: u32 = 7;
        const NUM_MULTI_BITS: u32 = 3;

        run_with::<_, _, 10>(|| async {
            let world = TestWorld::default();

            let records: Vec<GenericReportTestInput<Fp31, MatchKey, BreakdownKey>> = ipa_test_input!(
            [
                { timestamp: 0, match_key: 12345, is_trigger_report: 0, breakdown_key: 0, trigger_value: 0 }, // Irrelevant
                { timestamp: 0, match_key: 12345, is_trigger_report: 0, breakdown_key: 1, trigger_value: 0 }, // A
                { timestamp: 0, match_key: 68362, is_trigger_report: 0, breakdown_key: 2, trigger_value: 0 }, // B
                { timestamp: 0, match_key: 12345, is_trigger_report: 1, breakdown_key: 0, trigger_value: 0 }, // This will be attributed to A
                { timestamp: 0, match_key: 77777, is_trigger_report: 1, breakdown_key: 1, trigger_value: 0 }, // Irrelevant
                { timestamp: 0, match_key: 68362, is_trigger_report: 1, breakdown_key: 0, trigger_value: 0 }, // This will be attributed to B, but will be capped
                { timestamp: 0, match_key: 12345, is_trigger_report: 1, breakdown_key: 0, trigger_value: 0 }, // Irrelevant
                { timestamp: 0, match_key: 68362, is_trigger_report: 0, breakdown_key: 3, trigger_value: 0 }, // C
                { timestamp: 0, match_key: 77777, is_trigger_report: 0, breakdown_key: 4, trigger_value: 0 }, // Irrelevant
                { timestamp: 0, match_key: 68362, is_trigger_report: 1, breakdown_key: 0, trigger_value: 0 }, // This will be attributed to C, but will be capped
                { timestamp: 0, match_key: 81818, is_trigger_report: 0, breakdown_key: 6, trigger_value: 0 }, // E
                { timestamp: 0, match_key: 68362, is_trigger_report: 1, breakdown_key: 0, trigger_value: 0 }, // Irrelevant
                { timestamp: 0, match_key: 81818, is_trigger_report: 1, breakdown_key: 0, trigger_value: 0 }, // This will be attributed to E
                { timestamp: 0, match_key: 68362, is_trigger_report: 0, breakdown_key: 5, trigger_value: 0 }, // D
                { timestamp: 0, match_key: 99999, is_trigger_report: 0, breakdown_key: 6, trigger_value: 0 }, // Irrelevant
                { timestamp: 0, match_key: 68362, is_trigger_report: 1, breakdown_key: 0, trigger_value: 0 }, // This will be attributed to D
            ];
            (Fp31, MatchKey, BreakdownKey)
<<<<<<< HEAD
        );

        let result: Vec<_> = world
            .semi_honest(records.clone().into_iter(), |ctx, input_rows| async move {
                ipa::<_, _, _, Fp31, MatchKey, BreakdownKey>(
                    ctx,
                    &input_rows,
                    IpaQueryConfig::no_window(PER_USER_CAP, MAX_BREAKDOWN_KEY, NUM_MULTI_BITS),
                )
                .await
                .unwrap()
            })
            .await
            .reconstruct();
        assert_eq!(result, EXPECTED);

        let result: Vec<_> = world
            .semi_honest(records.into_iter(), |ctx, input_rows| async move {
                ipa::<_, _, _, Fp31, MatchKey, BreakdownKey>(
                    ctx,
                    &input_rows,
                    IpaQueryConfig::no_window(PER_USER_CAP, MAX_BREAKDOWN_KEY, NUM_MULTI_BITS),
                )
                .await
                .unwrap()
            })
            .await
            .reconstruct();
        assert_eq!(result, EXPECTED);
=======
            );

            let result: Vec<GenericReportTestInput<Fp31, MatchKey, BreakdownKey>> = world
                .semi_honest(records.clone().into_iter(), |ctx, input_rows| async move {
                    ipa::<_, _, _, Fp31, MatchKey, BreakdownKey>(
                        ctx,
                        &input_rows,
                        IpaQueryConfig::no_window(PER_USER_CAP, MAX_BREAKDOWN_KEY, NUM_MULTI_BITS),
                    )
                    .await
                    .unwrap()
                })
                .await
                .reconstruct();

            assert_eq!(EXPECTED.len(), result.len());

            for (i, expected) in EXPECTED.iter().enumerate() {
                assert_eq!(
                    *expected,
                    [
                        result[i].breakdown_key.as_u128(),
                        result[i].trigger_value.as_u128()
                    ]
                );
            }

            let result: Vec<GenericReportTestInput<_, MatchKey, BreakdownKey>> = world
                .semi_honest(records.into_iter(), |ctx, input_rows| async move {
                    ipa::<_, _, _, Fp31, MatchKey, BreakdownKey>(
                        ctx,
                        &input_rows,
                        IpaQueryConfig::no_window(PER_USER_CAP, MAX_BREAKDOWN_KEY, NUM_MULTI_BITS),
                    )
                    .await
                    .unwrap()
                })
                .await
                .reconstruct();

            assert_eq!(EXPECTED.len(), result.len());

            for (i, expected) in EXPECTED.iter().enumerate() {
                assert_eq!(
                    *expected,
                    [
                        result[i].breakdown_key.as_u128(),
                        result[i].trigger_value.as_u128()
                    ]
                );
            }
        });
>>>>>>> 4c224c3f
    }

    #[test]
    fn cap_of_one_with_attribution_window() {
        const PER_USER_CAP: u32 = 1;
        const EXPECTED: &[u128] = &[0, 1, 0, 1, 0, 0, 1];
        const MAX_BREAKDOWN_KEY: u32 = 7;
        const ATTRIBUTION_WINDOW_SECONDS: u32 = 3;
        const NUM_MULTI_BITS: u32 = 3;

        run_with::<_, _, 10>(|| async {
            let records: Vec<GenericReportTestInput<Fp31, MatchKey, BreakdownKey>> = ipa_test_input!(
            [
                { timestamp: 0, match_key: 12345, is_trigger_report: 0, breakdown_key: 0, trigger_value: 0 }, // Irrelevant
                { timestamp: 1, match_key: 12345, is_trigger_report: 0, breakdown_key: 1, trigger_value: 0 }, // A
                { timestamp: 2, match_key: 68362, is_trigger_report: 0, breakdown_key: 2, trigger_value: 0 }, // B
                { timestamp: 3, match_key: 12345, is_trigger_report: 1, breakdown_key: 0, trigger_value: 0 }, // This will be attributed to A
                { timestamp: 4, match_key: 77777, is_trigger_report: 1, breakdown_key: 1, trigger_value: 0 }, // Irrelevant
                { timestamp: 5, match_key: 68362, is_trigger_report: 1, breakdown_key: 0, trigger_value: 0 }, // This will be attributed to B, but will be capped
                { timestamp: 6, match_key: 12345, is_trigger_report: 1, breakdown_key: 0, trigger_value: 0 }, // Irrelevant
                { timestamp: 7, match_key: 68362, is_trigger_report: 0, breakdown_key: 3, trigger_value: 0 }, // C
                { timestamp: 8, match_key: 77777, is_trigger_report: 0, breakdown_key: 4, trigger_value: 0 }, // Irrelevant
                { timestamp: 9, match_key: 68362, is_trigger_report: 1, breakdown_key: 0, trigger_value: 0 }, // This will be attributed to C since TE corresponding to D is expired
                { timestamp: 10, match_key: 81818, is_trigger_report: 0, breakdown_key: 6, trigger_value: 0 }, // E
                { timestamp: 11, match_key: 68362, is_trigger_report: 1, breakdown_key: 0, trigger_value: 0 }, // Irrelevant
                { timestamp: 12, match_key: 81818, is_trigger_report: 1, breakdown_key: 0, trigger_value: 0 }, // This will be attributed to E
                { timestamp: 13, match_key: 68362, is_trigger_report: 0, breakdown_key: 5, trigger_value: 0 }, // D
                { timestamp: 14, match_key: 99999, is_trigger_report: 0, breakdown_key: 6, trigger_value: 0 }, // Irrelevant
                { timestamp: 17, match_key: 68362, is_trigger_report: 1, breakdown_key: 0, trigger_value: 0 }, // This will NOT be attributed to D because it exceeds the attribution window (time_delta=4)
            ];
            (Fp31, MatchKey, BreakdownKey)
            );

<<<<<<< HEAD
        let result: Vec<_> = world
            .semi_honest(records.clone().into_iter(), |ctx, input_rows| async move {
                ipa::<_, _, _, Fp31, MatchKey, BreakdownKey>(
                    ctx,
                    &input_rows,
                    IpaQueryConfig::new(
                        PER_USER_CAP,
                        MAX_BREAKDOWN_KEY,
                        ATTRIBUTION_WINDOW_SECONDS,
                        NUM_MULTI_BITS,
                    ),
                )
                .await
                .unwrap()
            })
            .await
            .reconstruct();
        assert_eq!(result, EXPECTED);

        let result: Vec<_> = world
            .semi_honest(records.into_iter(), |ctx, input_rows| async move {
                ipa::<_, _, _, Fp31, MatchKey, BreakdownKey>(
                    ctx,
                    &input_rows,
                    IpaQueryConfig::new(
                        PER_USER_CAP,
                        MAX_BREAKDOWN_KEY,
                        ATTRIBUTION_WINDOW_SECONDS,
                        NUM_MULTI_BITS,
                    ),
                )
                .await
                .unwrap()
            })
            .await
            .reconstruct();
        assert_eq!(result, EXPECTED);
=======
            let world = TestWorld::default();
            let result: Vec<GenericReportTestInput<Fp31, MatchKey, BreakdownKey>> = world
                .semi_honest(records.clone().into_iter(), |ctx, input_rows| async move {
                    ipa::<_, _, _, Fp31, MatchKey, BreakdownKey>(
                        ctx,
                        &input_rows,
                        IpaQueryConfig::new(
                            PER_USER_CAP,
                            MAX_BREAKDOWN_KEY,
                            ATTRIBUTION_WINDOW_SECONDS,
                            NUM_MULTI_BITS,
                        ),
                    )
                    .await
                    .unwrap()
                })
                .await
                .reconstruct();

            assert_eq!(EXPECTED.len(), result.len());

            for (i, expected) in EXPECTED.iter().enumerate() {
                assert_eq!(
                    *expected,
                    [
                        result[i].breakdown_key.as_u128(),
                        result[i].trigger_value.as_u128()
                    ]
                );
            }

            let result: Vec<GenericReportTestInput<_, MatchKey, BreakdownKey>> = world
                .semi_honest(records.into_iter(), |ctx, input_rows| async move {
                    ipa::<_, _, _, Fp31, MatchKey, BreakdownKey>(
                        ctx,
                        &input_rows,
                        IpaQueryConfig::new(
                            PER_USER_CAP,
                            MAX_BREAKDOWN_KEY,
                            ATTRIBUTION_WINDOW_SECONDS,
                            NUM_MULTI_BITS,
                        ),
                    )
                    .await
                    .unwrap()
                })
                .await
                .reconstruct();

            assert_eq!(EXPECTED.len(), result.len());

            for (i, expected) in EXPECTED.iter().enumerate() {
                assert_eq!(
                    *expected,
                    [
                        result[i].breakdown_key.as_u128(),
                        result[i].trigger_value.as_u128()
                    ]
                );
            }
        });
    }

    #[test]
    fn random_semihonest_check() {
        run_with::<_, _, 10>(|| async {
            random_ipa_check(IpaSecurityModel::SemiHonest).await;
        });
    }

    #[test]
    fn random_malicious_check() {
        run_with::<_, _, 4>(|| async {
            random_ipa_check(IpaSecurityModel::Malicious).await;
        });
>>>>>>> 4c224c3f
    }

    async fn random_ipa_check(security: IpaSecurityModel) {
        const MAX_BREAKDOWN_KEY: u32 = 32;
        const MAX_TRIGGER_VALUE: u32 = 5;
        const NUM_USERS: u32 = 8;
        const MAX_RECORDS_PER_USER: u32 = 8;
        const NUM_MULTI_BITS: u32 = 3;
        const ATTRIBUTION_WINDOW_SECONDS: Option<NonZeroU32> = NonZeroU32::new(86_400);
        type TestField = Fp32BitPrime;
        logging::setup();

        // shuttle does not like when it is more than 5 - too many steps for its scheduler
        let max_events = if cfg!(feature = "shuttle") {
            match security {
                IpaSecurityModel::SemiHonest => 5,
                IpaSecurityModel::Malicious => 3,
            }
        } else {
            NUM_USERS * MAX_RECORDS_PER_USER
        };
        let raw_data = EventGenerator::with_config(
            rand::thread_rng(),
            EventGeneratorConfig::new(
                u64::from(NUM_USERS),
                MAX_TRIGGER_VALUE,
                MAX_BREAKDOWN_KEY,
                MAX_RECORDS_PER_USER,
            ),
        )
        .take(usize::try_from(max_events).unwrap())
        .collect::<Vec<_>>();

        for per_user_cap in [1, 3] {
<<<<<<< HEAD
            let expected_results = ipa_in_the_clear(
                &raw_data,
                per_user_cap,
                ATTRIBUTION_WINDOW_SECONDS,
                MAX_BREAKDOWN_KEY,
            );
=======
            let config = TestWorldConfig {
                gateway_config: GatewayConfig::new(raw_data.len().clamp(4, 1024)),
                ..Default::default()
            };
            let world = TestWorld::new_with(config);
            let expected_results =
                ipa_in_the_clear(&raw_data, per_user_cap, ATTRIBUTION_WINDOW_SECONDS);
>>>>>>> 4c224c3f

            test_ipa::<TestField>(
                &world,
                &raw_data,
                &expected_results,
                IpaQueryConfig {
                    per_user_credit_cap: per_user_cap,
                    max_breakdown_key: MAX_BREAKDOWN_KEY,
                    attribution_window_seconds: ATTRIBUTION_WINDOW_SECONDS,
                    num_multi_bits: NUM_MULTI_BITS,
                    plaintext_match_keys: true,
                },
                security,
            )
            .await;
        }
    }

    /// Test for the "wrapping-add" attack (issue #520).
    #[test]
    fn random_wrapping_add_attack() {
        const PER_USER_CAP: u32 = 15;
        const MAX_BREAKDOWN_KEY: u32 = 8;
        const NUM_MULTI_BITS: u32 = 3;
        const RECORD_COUNT: usize = 8;

        run(|| async {
            let mut rng = thread_rng();
            let mut records = Vec::with_capacity(RECORD_COUNT * 2);

            // Generate 8 pairs of (source event, trigger event) tuple, each having a random trigger_value between [4, 31).
            // This ensures there's at least one wrap around at user-level, and catch if the contribution ever exceeds the cap.
            for _ in 0..RECORD_COUNT {
                let mut record = ipa_test_input!(
                [
                    { timestamp: 0, match_key: 11111, is_trigger_report: 0, breakdown_key: rng.gen_range(0..MAX_BREAKDOWN_KEY), trigger_value: 0 },
                    { timestamp: 0, match_key: 11111, is_trigger_report: 1, breakdown_key: 0, trigger_value: rng.gen_range(4..31) },
                ];
                (Fp31, MatchKey, BreakdownKey)
                );

<<<<<<< HEAD
        let world = TestWorld::default();
        let trigger_values: Vec<_> = world
            .semi_honest(records.into_iter(), |ctx, input_rows| async move {
                ipa::<_, _, _, Fp31, MatchKey, BreakdownKey>(
                    ctx,
                    &input_rows,
                    IpaQueryConfig::no_window(PER_USER_CAP, MAX_BREAKDOWN_KEY, NUM_MULTI_BITS),
                )
                .await
                .unwrap()
            })
            .await
            .reconstruct();

        assert_eq!(MAX_BREAKDOWN_KEY as usize, trigger_values.len());
        println!("actual results: {trigger_values:#?}");

        // Check that the contribution never exceeds the cap.

        assert!(trigger_values
            .iter()
            .all(|v| v.as_u128() <= u128::from(PER_USER_CAP)));
        // Check that the sum of all contributions = cap.
        // The setup ensures that trigger values are always more than the per user cap.
        assert_eq!(
            u128::from(PER_USER_CAP),
            trigger_values
                .into_iter()
                .fold(0, |acc, x| acc + x.as_u128())
        );
=======
                records.append(&mut record);
            }
            let world = TestWorld::default();
            let result: Vec<GenericReportTestInput<Fp31, MatchKey, BreakdownKey>> = world
                .semi_honest(records.into_iter(), |ctx, input_rows| async move {
                    ipa::<_, _, _, Fp31, MatchKey, BreakdownKey>(
                        ctx,
                        &input_rows,
                        IpaQueryConfig::no_window(PER_USER_CAP, MAX_BREAKDOWN_KEY, NUM_MULTI_BITS),
                    )
                    .await
                    .unwrap()
                })
                .await
                .reconstruct();

            let trigger_values = result
                .into_iter()
                .map(|x| x.trigger_value.as_u128())
                .collect::<Vec<_>>();
            assert_eq!(MAX_BREAKDOWN_KEY as usize, trigger_values.len());
            println!("actual results: {trigger_values:#?}");

            // Check that
            //   * the contribution never exceeds the cap.
            //   * the sum of all contributions = cap.
            assert!(trigger_values
                .iter()
                .all(|v| *v <= u128::from(PER_USER_CAP)));
            assert_eq!(
                u128::from(PER_USER_CAP),
                trigger_values.into_iter().reduce(|acc, x| acc + x).unwrap()
            );
        });
>>>>>>> 4c224c3f
    }

    #[cfg(all(test, unit_test))]
    mod serialization {
        use crate::{
            ff::{Field, Fp31, PrimeField, Serializable},
            ipa_test_input,
            protocol::{
                ipa::{tests::Fp32BitPrime, IPAInputRow},
                BreakdownKey, MatchKey,
            },
            secret_sharing::{replicated::semi_honest::AdditiveShare, IntoShares},
            test_fixture::input::GenericReportTestInput,
        };
        use generic_array::GenericArray;
        use proptest::{
            proptest,
            test_runner::{RngAlgorithm, TestRng},
        };
        use rand::distributions::{Distribution, Standard};
        use typenum::Unsigned;

        fn serde_internal<F>(
            timestamp: u128,
            match_key: u64,
            trigger_bit: u128,
            breakdown_key: u128,
            trigger_value: u128,
            seed: u128,
        ) where
            F: Field + PrimeField + IntoShares<AdditiveShare<F>>,
            AdditiveShare<F>: Serializable,
            Standard: Distribution<F>,
            IPAInputRow<F, MatchKey, BreakdownKey>: Serializable,
        {
            // xorshift requires 16 byte seed and that's why it is picked here
            let mut rng = TestRng::from_seed(RngAlgorithm::XorShift, &seed.to_le_bytes());
            let reports: Vec<GenericReportTestInput<F, MatchKey, BreakdownKey>> = ipa_test_input!(
                [
                    { timestamp: timestamp, match_key: match_key, is_trigger_report: trigger_bit, breakdown_key: breakdown_key, trigger_value: trigger_value },
                ];
                (F, MatchKey, BreakdownKey)
            );
            let [a, b, ..]: [IPAInputRow<F, MatchKey, BreakdownKey>; 3] =
                reports[0].share_with(&mut rng);

            let mut buf = vec![
                    0u8;
                    2 * <IPAInputRow<F, MatchKey, BreakdownKey> as Serializable>::Size::USIZE
                ];
            a.serialize(GenericArray::from_mut_slice(
                &mut buf[..<IPAInputRow<F, MatchKey, BreakdownKey> as Serializable>::Size::USIZE],
            ));
            b.serialize(GenericArray::from_mut_slice(
                &mut buf[<IPAInputRow<F, MatchKey, BreakdownKey> as Serializable>::Size::USIZE..],
            ));

            assert_eq!(
                vec![a, b],
                IPAInputRow::<F, MatchKey, BreakdownKey>::from_byte_slice(&buf).collect::<Vec<_>>()
            );
        }

        proptest! {
            #[test]
            fn serde(timestamp in 0..u128::MAX, match_key in 0..u64::MAX, trigger_bit in 0..u128::MAX, breakdown_key in 0..u128::MAX, trigger_value in 0..u128::MAX, seed in 0..u128::MAX) {
                serde_internal::<Fp31>(timestamp, match_key, trigger_bit, breakdown_key, trigger_value, seed);
                serde_internal::<Fp32BitPrime>(timestamp, match_key, trigger_bit, breakdown_key, trigger_value, seed);
            }
        }
    }

    /// Ensures that our communication and PRSS numbers don't go above the baseline.
    /// Prints a warning if they are currently below, so someone needs to adjust the baseline
    /// inside this test.
    ///
    /// It is possible to increase the number too if there is a good reason for it. This is a
    /// "catch all" type of test to make sure we don't miss an accidental regression.
    #[cfg(all(test, unit_test))]
    mod baselines {
        use super::*;
        use crate::{
            telemetry::{
                metrics::{
                    BYTES_SENT, INDEXED_PRSS_GENERATED, RECORDS_SENT, SEQUENTIAL_PRSS_GENERATED,
                },
                stats::Metrics,
            },
            test_fixture::ipa::IpaSecurityModel::{Malicious, SemiHonest},
        };

        const MAX_BREAKDOWN_KEY: u32 = 3;
        const ATTRIBUTION_WINDOW_SECONDS: u32 = 600;
        const NUM_MULTI_BITS: u32 = 3;

        fn cap_one() -> IpaQueryConfig {
            IpaQueryConfig::new(
                1,
                MAX_BREAKDOWN_KEY,
                ATTRIBUTION_WINDOW_SECONDS,
                NUM_MULTI_BITS,
            )
        }

        fn cap_three() -> IpaQueryConfig {
            IpaQueryConfig::new(
                3,
                MAX_BREAKDOWN_KEY,
                ATTRIBUTION_WINDOW_SECONDS,
                NUM_MULTI_BITS,
            )
        }

        fn generate_input<F: Field>(
        ) -> std::vec::IntoIter<GenericReportTestInput<F, MatchKey, BreakdownKey>> {
            ipa_test_input!(
                [
                    { timestamp: 100, match_key: 12345, is_trigger_report: 0, breakdown_key: 1, trigger_value: 0 },
                    { timestamp: 200, match_key: 12345, is_trigger_report: 0, breakdown_key: 2, trigger_value: 0 },
                    { timestamp: 300, match_key: 68362, is_trigger_report: 0, breakdown_key: 1, trigger_value: 0 },
                    { timestamp: 400, match_key: 12345, is_trigger_report: 1, breakdown_key: 0, trigger_value: 5 },
                    { timestamp: 500, match_key: 68362, is_trigger_report: 1, breakdown_key: 0, trigger_value: 2 },
                    { timestamp: 600, match_key: 12345, is_trigger_report: 0, breakdown_key: 2, trigger_value: 0 },
                    { timestamp: 700, match_key: 68362, is_trigger_report: 0, breakdown_key: 1, trigger_value: 0 },
                    { timestamp: 800, match_key: 12345, is_trigger_report: 1, breakdown_key: 0, trigger_value: 3 },
                    { timestamp: 900, match_key: 68362, is_trigger_report: 1, breakdown_key: 0, trigger_value: 4 },
                ];
                (F, MatchKey, BreakdownKey)
            ).into_iter()
        }

        /// Metrics that reflect IPA performance
        #[derive(Debug, Eq, PartialEq, Ord, PartialOrd)]
        struct PerfMetrics {
            /// Expected number of records sent between all helpers.
            records_sent: u64,
            /// Same as above, but bytes.
            bytes_sent: u64,
            /// Indexed random values generated by all helpers.
            indexed_prss: u64,
            /// Random values produced by PRSS random generators.
            seq_prss: u64,
        }

        impl PerfMetrics {
            pub fn from_snapshot(snapshot: &Metrics) -> Self {
                Self {
                    records_sent: snapshot.get_counter(RECORDS_SENT),
                    bytes_sent: snapshot.get_counter(BYTES_SENT),
                    indexed_prss: snapshot.get_counter(INDEXED_PRSS_GENERATED),
                    seq_prss: snapshot.get_counter(SEQUENTIAL_PRSS_GENERATED),
                }
            }
        }

        /// Executes malicious or semi-honest IPA and validates that performance metrics stay
        /// within the boundaries defined in `expected`.
        async fn run_and_verify(
            query_config: IpaQueryConfig,
            mode: IpaSecurityModel,
            expected: PerfMetrics,
        ) {
            let test_config = TestWorldConfig::default().enable_metrics().with_seed(0);
            let world = TestWorld::new_with(test_config);
            let _: Vec<_> = match mode {
                Malicious => world.malicious(generate_input(), |ctx, input_rows| async move {
                    ipa::<_, _, _, Fp32BitPrime, MatchKey, BreakdownKey>(
                        ctx,
                        &input_rows,
                        query_config,
                    )
                    .await
                    .unwrap()
                }),
                SemiHonest => world.semi_honest(generate_input(), |ctx, input_rows| async move {
                    ipa::<_, _, _, Fp32BitPrime, MatchKey, BreakdownKey>(
                        ctx,
                        &input_rows,
                        query_config,
                    )
                    .await
                    .unwrap()
                }),
            }
            .await
            .reconstruct();

            let actual = PerfMetrics::from_snapshot(&world.metrics_snapshot());
            assert!(
                expected >= actual,
                "{mode:?} IPA performance has degraded. Expected: {expected:?} >= {actual:?}"
            );

            if expected > actual {
                tracing::warn!("Baseline for {mode:?} IPA has improved! Expected {expected:?}, got {actual:?}. \
                Strongly consider adjusting the baseline, so the gains won't be accidentally offset by a regression.");
            }
        }

        #[tokio::test]
        async fn semi_honest_cap_1() {
            run_and_verify(
                cap_one(),
                SemiHonest,
                PerfMetrics {
                    records_sent: 14_421,
                    bytes_sent: 47_100,
                    indexed_prss: 19_137,
                    seq_prss: 1124,
                },
            )
            .await;
        }

        #[tokio::test]
        async fn semi_honest_cap_3() {
            run_and_verify(
                cap_three(),
                SemiHonest,
                PerfMetrics {
                    records_sent: 21_756,
                    bytes_sent: 76_440,
                    indexed_prss: 28_146,
                    seq_prss: 1124,
                },
            )
            .await;
        }

        #[tokio::test]
        async fn malicious_cap_1() {
            run_and_verify(
                cap_one(),
                Malicious,
                PerfMetrics {
                    records_sent: 35_163,
                    bytes_sent: 130_068,
                    indexed_prss: 72_447,
                    seq_prss: 1098,
                },
            )
            .await;
        }

        #[tokio::test]
        async fn malicious_cap_3() {
            run_and_verify(
                cap_three(),
                Malicious,
                PerfMetrics {
                    records_sent: 53_865,
                    bytes_sent: 204_876,
                    indexed_prss: 109_734,
                    seq_prss: 1098,
                },
            )
            .await;
        }
    }
}<|MERGE_RESOLUTION|>--- conflicted
+++ resolved
@@ -477,11 +477,7 @@
 pub mod tests {
     use super::ipa;
     use crate::{
-<<<<<<< HEAD
-        ff::{Field, Fp31, Fp32BitPrime, Serializable},
-=======
-        ff::{Field, Fp31, Fp32BitPrime, GaloisField},
->>>>>>> 4c224c3f
+        ff::{Field, Fp31, Fp32BitPrime},
         helpers::{query::IpaQueryConfig, GatewayConfig},
         ipa_test_input,
         protocol::{BreakdownKey, MatchKey},
@@ -507,32 +503,17 @@
             let world = TestWorld::default();
 
             let records: Vec<GenericReportTestInput<_, MatchKey, BreakdownKey>> = ipa_test_input!(
-            [
-                { timestamp: 0, match_key: 12345, is_trigger_report: 0, breakdown_key: 1, trigger_value: 0 },
-                { timestamp: 0, match_key: 12345, is_trigger_report: 0, breakdown_key: 2, trigger_value: 0 },
-                { timestamp: 0, match_key: 68362, is_trigger_report: 0, breakdown_key: 1, trigger_value: 0 },
-                { timestamp: 0, match_key: 12345, is_trigger_report: 1, breakdown_key: 0, trigger_value: 5 },
-                { timestamp: 0, match_key: 68362, is_trigger_report: 1, breakdown_key: 0, trigger_value: 2 },
-            ];
-            (Fp31, MatchKey, BreakdownKey)
+                [
+                    { timestamp: 0, match_key: 12345, is_trigger_report: 0, breakdown_key: 1, trigger_value: 0 },
+                    { timestamp: 0, match_key: 12345, is_trigger_report: 0, breakdown_key: 2, trigger_value: 0 },
+                    { timestamp: 0, match_key: 68362, is_trigger_report: 0, breakdown_key: 1, trigger_value: 0 },
+                    { timestamp: 0, match_key: 12345, is_trigger_report: 1, breakdown_key: 0, trigger_value: 5 },
+                    { timestamp: 0, match_key: 68362, is_trigger_report: 1, breakdown_key: 0, trigger_value: 2 },
+                ];
+                (Fp31, MatchKey, BreakdownKey)
             );
 
-<<<<<<< HEAD
-        let result: Vec<_> = world
-            .semi_honest(records.into_iter(), |ctx, input_rows| async move {
-                ipa::<_, _, _, Fp31, MatchKey, BreakdownKey>(
-                    ctx,
-                    &input_rows,
-                    IpaQueryConfig::no_window(PER_USER_CAP, MAX_BREAKDOWN_KEY, NUM_MULTI_BITS),
-                )
-                .await
-                .unwrap()
-            })
-            .await
-            .reconstruct();
-        assert_eq!(result, EXPECTED);
-=======
-            let result: Vec<GenericReportTestInput<_, MatchKey, BreakdownKey>> = world
+            let result: Vec<_> = world
                 .semi_honest(records.into_iter(), |ctx, input_rows| async move {
                     ipa::<_, _, _, Fp31, MatchKey, BreakdownKey>(
                         ctx,
@@ -544,20 +525,8 @@
                 })
                 .await
                 .reconstruct();
-
-            assert_eq!(EXPECTED.len(), result.len());
-
-            for (i, expected) in EXPECTED.iter().enumerate() {
-                assert_eq!(
-                    *expected,
-                    [
-                        result[i].breakdown_key.as_u128(),
-                        result[i].trigger_value.as_u128()
-                    ]
-                );
-            }
+            assert_eq!(result, EXPECTED);
         });
->>>>>>> 4c224c3f
     }
 
     #[test]
@@ -571,32 +540,17 @@
             let world = TestWorld::default();
 
             let records: Vec<GenericReportTestInput<Fp31, MatchKey, BreakdownKey>> = ipa_test_input!(
-            [
-                { timestamp: 1, match_key: 12345, is_trigger_report: 0, breakdown_key: 1, trigger_value: 0 },
-                { timestamp: 2, match_key: 12345, is_trigger_report: 0, breakdown_key: 2, trigger_value: 0 },
-                { timestamp: 3, match_key: 68362, is_trigger_report: 0, breakdown_key: 1, trigger_value: 0 },
-                { timestamp: 4, match_key: 12345, is_trigger_report: 1, breakdown_key: 0, trigger_value: 5 },
-                { timestamp: 5, match_key: 68362, is_trigger_report: 1, breakdown_key: 0, trigger_value: 2 },
-            ];
-            (Fp31, MatchKey, BreakdownKey)
+                [
+                    { timestamp: 1, match_key: 12345, is_trigger_report: 0, breakdown_key: 1, trigger_value: 0 },
+                    { timestamp: 2, match_key: 12345, is_trigger_report: 0, breakdown_key: 2, trigger_value: 0 },
+                    { timestamp: 3, match_key: 68362, is_trigger_report: 0, breakdown_key: 1, trigger_value: 0 },
+                    { timestamp: 4, match_key: 12345, is_trigger_report: 1, breakdown_key: 0, trigger_value: 5 },
+                    { timestamp: 5, match_key: 68362, is_trigger_report: 1, breakdown_key: 0, trigger_value: 2 },
+                ];
+                (Fp31, MatchKey, BreakdownKey)
             );
 
-<<<<<<< HEAD
-        let result: Vec<_> = world
-            .semi_honest(records.into_iter(), |ctx, input_rows| async move {
-                ipa::<_, _, _, _, MatchKey, BreakdownKey>(
-                    ctx,
-                    &input_rows,
-                    IpaQueryConfig::no_window(PER_USER_CAP, MAX_BREAKDOWN_KEY, NUM_MULTI_BITS),
-                )
-                .await
-                .unwrap()
-            })
-            .await
-            .reconstruct();
-        assert_eq!(result, EXPECTED);
-=======
-            let result: Vec<GenericReportTestInput<_, MatchKey, BreakdownKey>> = world
+            let result: Vec<_> = world
                 .semi_honest(records.into_iter(), |ctx, input_rows| async move {
                     ipa::<_, _, _, _, MatchKey, BreakdownKey>(
                         ctx,
@@ -608,19 +562,8 @@
                 })
                 .await
                 .reconstruct();
-            assert_eq!(EXPECTED.len(), result.len());
-
-            for (i, expected) in EXPECTED.iter().enumerate() {
-                assert_eq!(
-                    *expected,
-                    [
-                        result[i].breakdown_key.as_u128(),
-                        result[i].trigger_value.as_u128()
-                    ]
-                );
-            }
+            assert_eq!(result, EXPECTED);
         });
->>>>>>> 4c224c3f
     }
 
     #[test]
@@ -635,37 +578,17 @@
             let world = TestWorld::default();
 
             let records: Vec<GenericReportTestInput<_, MatchKey, BreakdownKey>> = ipa_test_input!(
-            [
-                { timestamp: 0, match_key: 12345, is_trigger_report: 0, breakdown_key: 1, trigger_value: 0 },
-                { timestamp: 2, match_key: 12345, is_trigger_report: 0, breakdown_key: 2, trigger_value: 0 }, // A
-                { timestamp: 3, match_key: 68362, is_trigger_report: 0, breakdown_key: 1, trigger_value: 0 }, // B
-                { timestamp: 12, match_key: 12345, is_trigger_report: 1, breakdown_key: 0, trigger_value: 5 }, // Attributed to A (12 - 2)
-                { timestamp: 15, match_key: 68362, is_trigger_report: 1, breakdown_key: 0, trigger_value: 2 }, // Not Attributed to B because it's outside the window (15 - 3)
-            ];
-            (Fp31, MatchKey, BreakdownKey)
+                [
+                    { timestamp: 0, match_key: 12345, is_trigger_report: 0, breakdown_key: 1, trigger_value: 0 },
+                    { timestamp: 2, match_key: 12345, is_trigger_report: 0, breakdown_key: 2, trigger_value: 0 }, // A
+                    { timestamp: 3, match_key: 68362, is_trigger_report: 0, breakdown_key: 1, trigger_value: 0 }, // B
+                    { timestamp: 12, match_key: 12345, is_trigger_report: 1, breakdown_key: 0, trigger_value: 5 }, // Attributed to A (12 - 2)
+                    { timestamp: 15, match_key: 68362, is_trigger_report: 1, breakdown_key: 0, trigger_value: 2 }, // Not Attributed to B because it's outside the window (15 - 3)
+                ];
+                (Fp31, MatchKey, BreakdownKey)
             );
 
-<<<<<<< HEAD
-        let result: Vec<_> = world
-            .semi_honest(records.into_iter(), |ctx, input_rows| async move {
-                ipa::<_, _, _, Fp31, MatchKey, BreakdownKey>(
-                    ctx,
-                    &input_rows,
-                    IpaQueryConfig::new(
-                        PER_USER_CAP,
-                        MAX_BREAKDOWN_KEY,
-                        ATTRIBUTION_WINDOW_SECONDS,
-                        NUM_MULTI_BITS,
-                    ),
-                )
-                .await
-                .unwrap()
-            })
-            .await
-            .reconstruct();
-        assert_eq!(result, EXPECTED);
-=======
-            let result: Vec<GenericReportTestInput<_, MatchKey, BreakdownKey>> = world
+            let result: Vec<_> = world
                 .semi_honest(records.into_iter(), |ctx, input_rows| async move {
                     ipa::<_, _, _, Fp31, MatchKey, BreakdownKey>(
                         ctx,
@@ -682,20 +605,8 @@
                 })
                 .await
                 .reconstruct();
-
-            assert_eq!(EXPECTED.len(), result.len());
-
-            for (i, expected) in EXPECTED.iter().enumerate() {
-                assert_eq!(
-                    *expected,
-                    [
-                        result[i].breakdown_key.as_u128(),
-                        result[i].trigger_value.as_u128()
-                    ]
-                );
-            }
+            assert_eq!(result, EXPECTED);
         });
->>>>>>> 4c224c3f
     }
 
     #[test]
@@ -710,37 +621,17 @@
             let world = TestWorld::default();
 
             let records: Vec<GenericReportTestInput<Fp31, MatchKey, BreakdownKey>> = ipa_test_input!(
-            [
-                { timestamp: 0, match_key: 12345, is_trigger_report: 0, breakdown_key: 1, trigger_value: 0 },
-                { timestamp: 2, match_key: 12345, is_trigger_report: 0, breakdown_key: 2, trigger_value: 0 }, // A
-                { timestamp: 3, match_key: 68362, is_trigger_report: 0, breakdown_key: 1, trigger_value: 0 }, // B
-                { timestamp: 12, match_key: 12345, is_trigger_report: 1, breakdown_key: 0, trigger_value: 5 }, // Attributed to A (12 - 2)
-                { timestamp: 15, match_key: 68362, is_trigger_report: 1, breakdown_key: 0, trigger_value: 2 }, // Not Attributed to B because it's outside the window (15 - 3)
-            ];
-            (Fp31, MatchKey, BreakdownKey)
+                [
+                    { timestamp: 0, match_key: 12345, is_trigger_report: 0, breakdown_key: 1, trigger_value: 0 },
+                    { timestamp: 2, match_key: 12345, is_trigger_report: 0, breakdown_key: 2, trigger_value: 0 }, // A
+                    { timestamp: 3, match_key: 68362, is_trigger_report: 0, breakdown_key: 1, trigger_value: 0 }, // B
+                    { timestamp: 12, match_key: 12345, is_trigger_report: 1, breakdown_key: 0, trigger_value: 5 }, // Attributed to A (12 - 2)
+                    { timestamp: 15, match_key: 68362, is_trigger_report: 1, breakdown_key: 0, trigger_value: 2 }, // Not Attributed to B because it's outside the window (15 - 3)
+                ];
+                (Fp31, MatchKey, BreakdownKey)
             );
 
-<<<<<<< HEAD
-        let result: Vec<_> = world
-            .malicious(records.into_iter(), |ctx, input_rows| async move {
-                ipa::<_, _, _, _, MatchKey, BreakdownKey>(
-                    ctx,
-                    &input_rows,
-                    IpaQueryConfig::new(
-                        PER_USER_CAP,
-                        MAX_BREAKDOWN_KEY,
-                        ATTRIBUTION_WINDOW_SECONDS,
-                        NUM_MULTI_BITS,
-                    ),
-                )
-                .await
-                .unwrap()
-            })
-            .await
-            .reconstruct();
-        assert_eq!(result, EXPECTED);
-=======
-            let result: Vec<GenericReportTestInput<_, MatchKey, BreakdownKey>> = world
+            let result: Vec<_> = world
                 .malicious(records.into_iter(), |ctx, input_rows| async move {
                     ipa::<_, _, _, _, MatchKey, BreakdownKey>(
                         ctx,
@@ -757,19 +648,8 @@
                 })
                 .await
                 .reconstruct();
-            assert_eq!(EXPECTED.len(), result.len());
-
-            for (i, expected) in EXPECTED.iter().enumerate() {
-                assert_eq!(
-                    *expected,
-                    [
-                        result[i].breakdown_key.as_u128(),
-                        result[i].trigger_value.as_u128()
-                    ]
-                );
-            }
+            assert_eq!(result, EXPECTED);
         });
->>>>>>> 4c224c3f
     }
 
     #[test]
@@ -783,59 +663,28 @@
             let world = TestWorld::default();
 
             let records: Vec<GenericReportTestInput<Fp31, MatchKey, BreakdownKey>> = ipa_test_input!(
-            [
-                { timestamp: 0, match_key: 12345, is_trigger_report: 0, breakdown_key: 0, trigger_value: 0 }, // Irrelevant
-                { timestamp: 0, match_key: 12345, is_trigger_report: 0, breakdown_key: 1, trigger_value: 0 }, // A
-                { timestamp: 0, match_key: 68362, is_trigger_report: 0, breakdown_key: 2, trigger_value: 0 }, // B
-                { timestamp: 0, match_key: 12345, is_trigger_report: 1, breakdown_key: 0, trigger_value: 0 }, // This will be attributed to A
-                { timestamp: 0, match_key: 77777, is_trigger_report: 1, breakdown_key: 1, trigger_value: 0 }, // Irrelevant
-                { timestamp: 0, match_key: 68362, is_trigger_report: 1, breakdown_key: 0, trigger_value: 0 }, // This will be attributed to B, but will be capped
-                { timestamp: 0, match_key: 12345, is_trigger_report: 1, breakdown_key: 0, trigger_value: 0 }, // Irrelevant
-                { timestamp: 0, match_key: 68362, is_trigger_report: 0, breakdown_key: 3, trigger_value: 0 }, // C
-                { timestamp: 0, match_key: 77777, is_trigger_report: 0, breakdown_key: 4, trigger_value: 0 }, // Irrelevant
-                { timestamp: 0, match_key: 68362, is_trigger_report: 1, breakdown_key: 0, trigger_value: 0 }, // This will be attributed to C, but will be capped
-                { timestamp: 0, match_key: 81818, is_trigger_report: 0, breakdown_key: 6, trigger_value: 0 }, // E
-                { timestamp: 0, match_key: 68362, is_trigger_report: 1, breakdown_key: 0, trigger_value: 0 }, // Irrelevant
-                { timestamp: 0, match_key: 81818, is_trigger_report: 1, breakdown_key: 0, trigger_value: 0 }, // This will be attributed to E
-                { timestamp: 0, match_key: 68362, is_trigger_report: 0, breakdown_key: 5, trigger_value: 0 }, // D
-                { timestamp: 0, match_key: 99999, is_trigger_report: 0, breakdown_key: 6, trigger_value: 0 }, // Irrelevant
-                { timestamp: 0, match_key: 68362, is_trigger_report: 1, breakdown_key: 0, trigger_value: 0 }, // This will be attributed to D
-            ];
-            (Fp31, MatchKey, BreakdownKey)
-<<<<<<< HEAD
-        );
-
-        let result: Vec<_> = world
-            .semi_honest(records.clone().into_iter(), |ctx, input_rows| async move {
-                ipa::<_, _, _, Fp31, MatchKey, BreakdownKey>(
-                    ctx,
-                    &input_rows,
-                    IpaQueryConfig::no_window(PER_USER_CAP, MAX_BREAKDOWN_KEY, NUM_MULTI_BITS),
-                )
-                .await
-                .unwrap()
-            })
-            .await
-            .reconstruct();
-        assert_eq!(result, EXPECTED);
-
-        let result: Vec<_> = world
-            .semi_honest(records.into_iter(), |ctx, input_rows| async move {
-                ipa::<_, _, _, Fp31, MatchKey, BreakdownKey>(
-                    ctx,
-                    &input_rows,
-                    IpaQueryConfig::no_window(PER_USER_CAP, MAX_BREAKDOWN_KEY, NUM_MULTI_BITS),
-                )
-                .await
-                .unwrap()
-            })
-            .await
-            .reconstruct();
-        assert_eq!(result, EXPECTED);
-=======
+                [
+                    { timestamp: 0, match_key: 12345, is_trigger_report: 0, breakdown_key: 0, trigger_value: 0 }, // Irrelevant
+                    { timestamp: 0, match_key: 12345, is_trigger_report: 0, breakdown_key: 1, trigger_value: 0 }, // A
+                    { timestamp: 0, match_key: 68362, is_trigger_report: 0, breakdown_key: 2, trigger_value: 0 }, // B
+                    { timestamp: 0, match_key: 12345, is_trigger_report: 1, breakdown_key: 0, trigger_value: 0 }, // This will be attributed to A
+                    { timestamp: 0, match_key: 77777, is_trigger_report: 1, breakdown_key: 1, trigger_value: 0 }, // Irrelevant
+                    { timestamp: 0, match_key: 68362, is_trigger_report: 1, breakdown_key: 0, trigger_value: 0 }, // This will be attributed to B, but will be capped
+                    { timestamp: 0, match_key: 12345, is_trigger_report: 1, breakdown_key: 0, trigger_value: 0 }, // Irrelevant
+                    { timestamp: 0, match_key: 68362, is_trigger_report: 0, breakdown_key: 3, trigger_value: 0 }, // C
+                    { timestamp: 0, match_key: 77777, is_trigger_report: 0, breakdown_key: 4, trigger_value: 0 }, // Irrelevant
+                    { timestamp: 0, match_key: 68362, is_trigger_report: 1, breakdown_key: 0, trigger_value: 0 }, // This will be attributed to C, but will be capped
+                    { timestamp: 0, match_key: 81818, is_trigger_report: 0, breakdown_key: 6, trigger_value: 0 }, // E
+                    { timestamp: 0, match_key: 68362, is_trigger_report: 1, breakdown_key: 0, trigger_value: 0 }, // Irrelevant
+                    { timestamp: 0, match_key: 81818, is_trigger_report: 1, breakdown_key: 0, trigger_value: 0 }, // This will be attributed to E
+                    { timestamp: 0, match_key: 68362, is_trigger_report: 0, breakdown_key: 5, trigger_value: 0 }, // D
+                    { timestamp: 0, match_key: 99999, is_trigger_report: 0, breakdown_key: 6, trigger_value: 0 }, // Irrelevant
+                    { timestamp: 0, match_key: 68362, is_trigger_report: 1, breakdown_key: 0, trigger_value: 0 }, // This will be attributed to D
+                ];
+                (Fp31, MatchKey, BreakdownKey)
             );
 
-            let result: Vec<GenericReportTestInput<Fp31, MatchKey, BreakdownKey>> = world
+            let result: Vec<_> = world
                 .semi_honest(records.clone().into_iter(), |ctx, input_rows| async move {
                     ipa::<_, _, _, Fp31, MatchKey, BreakdownKey>(
                         ctx,
@@ -847,20 +696,9 @@
                 })
                 .await
                 .reconstruct();
-
-            assert_eq!(EXPECTED.len(), result.len());
-
-            for (i, expected) in EXPECTED.iter().enumerate() {
-                assert_eq!(
-                    *expected,
-                    [
-                        result[i].breakdown_key.as_u128(),
-                        result[i].trigger_value.as_u128()
-                    ]
-                );
-            }
-
-            let result: Vec<GenericReportTestInput<_, MatchKey, BreakdownKey>> = world
+            assert_eq!(result, EXPECTED);
+
+            let result: Vec<_> = world
                 .semi_honest(records.into_iter(), |ctx, input_rows| async move {
                     ipa::<_, _, _, Fp31, MatchKey, BreakdownKey>(
                         ctx,
@@ -872,20 +710,8 @@
                 })
                 .await
                 .reconstruct();
-
-            assert_eq!(EXPECTED.len(), result.len());
-
-            for (i, expected) in EXPECTED.iter().enumerate() {
-                assert_eq!(
-                    *expected,
-                    [
-                        result[i].breakdown_key.as_u128(),
-                        result[i].trigger_value.as_u128()
-                    ]
-                );
-            }
+            assert_eq!(result, EXPECTED);
         });
->>>>>>> 4c224c3f
     }
 
     #[test]
@@ -898,68 +724,29 @@
 
         run_with::<_, _, 10>(|| async {
             let records: Vec<GenericReportTestInput<Fp31, MatchKey, BreakdownKey>> = ipa_test_input!(
-            [
-                { timestamp: 0, match_key: 12345, is_trigger_report: 0, breakdown_key: 0, trigger_value: 0 }, // Irrelevant
-                { timestamp: 1, match_key: 12345, is_trigger_report: 0, breakdown_key: 1, trigger_value: 0 }, // A
-                { timestamp: 2, match_key: 68362, is_trigger_report: 0, breakdown_key: 2, trigger_value: 0 }, // B
-                { timestamp: 3, match_key: 12345, is_trigger_report: 1, breakdown_key: 0, trigger_value: 0 }, // This will be attributed to A
-                { timestamp: 4, match_key: 77777, is_trigger_report: 1, breakdown_key: 1, trigger_value: 0 }, // Irrelevant
-                { timestamp: 5, match_key: 68362, is_trigger_report: 1, breakdown_key: 0, trigger_value: 0 }, // This will be attributed to B, but will be capped
-                { timestamp: 6, match_key: 12345, is_trigger_report: 1, breakdown_key: 0, trigger_value: 0 }, // Irrelevant
-                { timestamp: 7, match_key: 68362, is_trigger_report: 0, breakdown_key: 3, trigger_value: 0 }, // C
-                { timestamp: 8, match_key: 77777, is_trigger_report: 0, breakdown_key: 4, trigger_value: 0 }, // Irrelevant
-                { timestamp: 9, match_key: 68362, is_trigger_report: 1, breakdown_key: 0, trigger_value: 0 }, // This will be attributed to C since TE corresponding to D is expired
-                { timestamp: 10, match_key: 81818, is_trigger_report: 0, breakdown_key: 6, trigger_value: 0 }, // E
-                { timestamp: 11, match_key: 68362, is_trigger_report: 1, breakdown_key: 0, trigger_value: 0 }, // Irrelevant
-                { timestamp: 12, match_key: 81818, is_trigger_report: 1, breakdown_key: 0, trigger_value: 0 }, // This will be attributed to E
-                { timestamp: 13, match_key: 68362, is_trigger_report: 0, breakdown_key: 5, trigger_value: 0 }, // D
-                { timestamp: 14, match_key: 99999, is_trigger_report: 0, breakdown_key: 6, trigger_value: 0 }, // Irrelevant
-                { timestamp: 17, match_key: 68362, is_trigger_report: 1, breakdown_key: 0, trigger_value: 0 }, // This will NOT be attributed to D because it exceeds the attribution window (time_delta=4)
-            ];
-            (Fp31, MatchKey, BreakdownKey)
+                [
+                    { timestamp: 0, match_key: 12345, is_trigger_report: 0, breakdown_key: 0, trigger_value: 0 }, // Irrelevant
+                    { timestamp: 1, match_key: 12345, is_trigger_report: 0, breakdown_key: 1, trigger_value: 0 }, // A
+                    { timestamp: 2, match_key: 68362, is_trigger_report: 0, breakdown_key: 2, trigger_value: 0 }, // B
+                    { timestamp: 3, match_key: 12345, is_trigger_report: 1, breakdown_key: 0, trigger_value: 0 }, // This will be attributed to A
+                    { timestamp: 4, match_key: 77777, is_trigger_report: 1, breakdown_key: 1, trigger_value: 0 }, // Irrelevant
+                    { timestamp: 5, match_key: 68362, is_trigger_report: 1, breakdown_key: 0, trigger_value: 0 }, // This will be attributed to B, but will be capped
+                    { timestamp: 6, match_key: 12345, is_trigger_report: 1, breakdown_key: 0, trigger_value: 0 }, // Irrelevant
+                    { timestamp: 7, match_key: 68362, is_trigger_report: 0, breakdown_key: 3, trigger_value: 0 }, // C
+                    { timestamp: 8, match_key: 77777, is_trigger_report: 0, breakdown_key: 4, trigger_value: 0 }, // Irrelevant
+                    { timestamp: 9, match_key: 68362, is_trigger_report: 1, breakdown_key: 0, trigger_value: 0 }, // This will be attributed to C since TE corresponding to D is expired
+                    { timestamp: 10, match_key: 81818, is_trigger_report: 0, breakdown_key: 6, trigger_value: 0 }, // E
+                    { timestamp: 11, match_key: 68362, is_trigger_report: 1, breakdown_key: 0, trigger_value: 0 }, // Irrelevant
+                    { timestamp: 12, match_key: 81818, is_trigger_report: 1, breakdown_key: 0, trigger_value: 0 }, // This will be attributed to E
+                    { timestamp: 13, match_key: 68362, is_trigger_report: 0, breakdown_key: 5, trigger_value: 0 }, // D
+                    { timestamp: 14, match_key: 99999, is_trigger_report: 0, breakdown_key: 6, trigger_value: 0 }, // Irrelevant
+                    { timestamp: 17, match_key: 68362, is_trigger_report: 1, breakdown_key: 0, trigger_value: 0 }, // This will NOT be attributed to D because it exceeds the attribution window (time_delta=4)
+                ];
+                (Fp31, MatchKey, BreakdownKey)
             );
 
-<<<<<<< HEAD
-        let result: Vec<_> = world
-            .semi_honest(records.clone().into_iter(), |ctx, input_rows| async move {
-                ipa::<_, _, _, Fp31, MatchKey, BreakdownKey>(
-                    ctx,
-                    &input_rows,
-                    IpaQueryConfig::new(
-                        PER_USER_CAP,
-                        MAX_BREAKDOWN_KEY,
-                        ATTRIBUTION_WINDOW_SECONDS,
-                        NUM_MULTI_BITS,
-                    ),
-                )
-                .await
-                .unwrap()
-            })
-            .await
-            .reconstruct();
-        assert_eq!(result, EXPECTED);
-
-        let result: Vec<_> = world
-            .semi_honest(records.into_iter(), |ctx, input_rows| async move {
-                ipa::<_, _, _, Fp31, MatchKey, BreakdownKey>(
-                    ctx,
-                    &input_rows,
-                    IpaQueryConfig::new(
-                        PER_USER_CAP,
-                        MAX_BREAKDOWN_KEY,
-                        ATTRIBUTION_WINDOW_SECONDS,
-                        NUM_MULTI_BITS,
-                    ),
-                )
-                .await
-                .unwrap()
-            })
-            .await
-            .reconstruct();
-        assert_eq!(result, EXPECTED);
-=======
             let world = TestWorld::default();
-            let result: Vec<GenericReportTestInput<Fp31, MatchKey, BreakdownKey>> = world
+            let result: Vec<_> = world
                 .semi_honest(records.clone().into_iter(), |ctx, input_rows| async move {
                     ipa::<_, _, _, Fp31, MatchKey, BreakdownKey>(
                         ctx,
@@ -976,20 +763,9 @@
                 })
                 .await
                 .reconstruct();
-
-            assert_eq!(EXPECTED.len(), result.len());
-
-            for (i, expected) in EXPECTED.iter().enumerate() {
-                assert_eq!(
-                    *expected,
-                    [
-                        result[i].breakdown_key.as_u128(),
-                        result[i].trigger_value.as_u128()
-                    ]
-                );
-            }
-
-            let result: Vec<GenericReportTestInput<_, MatchKey, BreakdownKey>> = world
+            assert_eq!(result, EXPECTED);
+
+            let result: Vec<_> = world
                 .semi_honest(records.into_iter(), |ctx, input_rows| async move {
                     ipa::<_, _, _, Fp31, MatchKey, BreakdownKey>(
                         ctx,
@@ -1006,18 +782,7 @@
                 })
                 .await
                 .reconstruct();
-
-            assert_eq!(EXPECTED.len(), result.len());
-
-            for (i, expected) in EXPECTED.iter().enumerate() {
-                assert_eq!(
-                    *expected,
-                    [
-                        result[i].breakdown_key.as_u128(),
-                        result[i].trigger_value.as_u128()
-                    ]
-                );
-            }
+            assert_eq!(result, EXPECTED);
         });
     }
 
@@ -1033,7 +798,6 @@
         run_with::<_, _, 4>(|| async {
             random_ipa_check(IpaSecurityModel::Malicious).await;
         });
->>>>>>> 4c224c3f
     }
 
     async fn random_ipa_check(security: IpaSecurityModel) {
@@ -1068,23 +832,18 @@
         .collect::<Vec<_>>();
 
         for per_user_cap in [1, 3] {
-<<<<<<< HEAD
             let expected_results = ipa_in_the_clear(
                 &raw_data,
                 per_user_cap,
                 ATTRIBUTION_WINDOW_SECONDS,
                 MAX_BREAKDOWN_KEY,
             );
-=======
+
             let config = TestWorldConfig {
                 gateway_config: GatewayConfig::new(raw_data.len().clamp(4, 1024)),
                 ..Default::default()
             };
             let world = TestWorld::new_with(config);
-            let expected_results =
-                ipa_in_the_clear(&raw_data, per_user_cap, ATTRIBUTION_WINDOW_SECONDS);
->>>>>>> 4c224c3f
-
             test_ipa::<TestField>(
                 &world,
                 &raw_data,
@@ -1125,42 +884,10 @@
                 (Fp31, MatchKey, BreakdownKey)
                 );
 
-<<<<<<< HEAD
-        let world = TestWorld::default();
-        let trigger_values: Vec<_> = world
-            .semi_honest(records.into_iter(), |ctx, input_rows| async move {
-                ipa::<_, _, _, Fp31, MatchKey, BreakdownKey>(
-                    ctx,
-                    &input_rows,
-                    IpaQueryConfig::no_window(PER_USER_CAP, MAX_BREAKDOWN_KEY, NUM_MULTI_BITS),
-                )
-                .await
-                .unwrap()
-            })
-            .await
-            .reconstruct();
-
-        assert_eq!(MAX_BREAKDOWN_KEY as usize, trigger_values.len());
-        println!("actual results: {trigger_values:#?}");
-
-        // Check that the contribution never exceeds the cap.
-
-        assert!(trigger_values
-            .iter()
-            .all(|v| v.as_u128() <= u128::from(PER_USER_CAP)));
-        // Check that the sum of all contributions = cap.
-        // The setup ensures that trigger values are always more than the per user cap.
-        assert_eq!(
-            u128::from(PER_USER_CAP),
-            trigger_values
-                .into_iter()
-                .fold(0, |acc, x| acc + x.as_u128())
-        );
-=======
                 records.append(&mut record);
             }
             let world = TestWorld::default();
-            let result: Vec<GenericReportTestInput<Fp31, MatchKey, BreakdownKey>> = world
+            let trigger_values: Vec<_> = world
                 .semi_honest(records.into_iter(), |ctx, input_rows| async move {
                     ipa::<_, _, _, Fp31, MatchKey, BreakdownKey>(
                         ctx,
@@ -1173,25 +900,23 @@
                 .await
                 .reconstruct();
 
-            let trigger_values = result
-                .into_iter()
-                .map(|x| x.trigger_value.as_u128())
-                .collect::<Vec<_>>();
             assert_eq!(MAX_BREAKDOWN_KEY as usize, trigger_values.len());
             println!("actual results: {trigger_values:#?}");
 
-            // Check that
-            //   * the contribution never exceeds the cap.
-            //   * the sum of all contributions = cap.
+            // Check that the contribution never exceeds the cap.
+
             assert!(trigger_values
                 .iter()
-                .all(|v| *v <= u128::from(PER_USER_CAP)));
+                .all(|v| v.as_u128() <= u128::from(PER_USER_CAP)));
+            // Check that the sum of all contributions = cap.
+            // The setup ensures that trigger values are always more than the per user cap.
             assert_eq!(
                 u128::from(PER_USER_CAP),
-                trigger_values.into_iter().reduce(|acc, x| acc + x).unwrap()
+                trigger_values
+                    .into_iter()
+                    .fold(0, |acc, x| acc + x.as_u128())
             );
         });
->>>>>>> 4c224c3f
     }
 
     #[cfg(all(test, unit_test))]

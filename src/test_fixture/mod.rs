--- conflicted
+++ resolved
@@ -17,13 +17,8 @@
 pub mod metrics;
 
 use crate::{
-<<<<<<< HEAD
-    ff::{Field, Fp31},
+    ff::Field,
     protocol::{context::Context, prss::Endpoint as PrssEndpoint, Step},
-=======
-    ff::Field,
-    protocol::{context::Context, prss::Endpoint as PrssEndpoint, Substep},
->>>>>>> 70930fbf
     secret_sharing::{replicated::semi_honest::AdditiveShare as Replicated, IntoShares},
 };
 #[cfg(feature = "in-memory-infra")]

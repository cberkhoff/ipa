--- conflicted
+++ resolved
@@ -1,14 +1,9 @@
 #![allow(dead_code)]
 
 use crate::{
-<<<<<<< HEAD
-    bits::Serializable,
+    ff::Serializable,
     helpers::{Error, Message},
     sync::{atomic::AtomicUsize, Arc},
-=======
-    ff::Serializable,
-    helpers::{messaging::Message, Error},
->>>>>>> fcb070cc
 };
 use bitvec::{bitvec, vec::BitVec};
 use futures::{FutureExt, Stream};

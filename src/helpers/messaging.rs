//!
//! This module contains implementations and traits that enable protocols to communicate with
//! each other. In order for helpers to send messages, they need to know the destination. In some
//! cases this might be the exact address of helper host/instance (for example IP address), but
//! in many situations MPC helpers simply need to be able to send messages to the
//! corresponding helper without needing to know the exact location - this is what this module
//! enables MPC protocols to do.
//!
use crate::{
    helpers::buffers::{ReceiveBuffer, SendBuffer},
    helpers::error::Error,
    helpers::fabric::{ChannelId, MessageEnvelope, Network},
    helpers::Identity,
    protocol::{RecordId, UniqueStepId},
};

use futures::SinkExt;
use futures::StreamExt;
use serde::{de::DeserializeOwned, Serialize};
use std::fmt::{Debug, Formatter};
use std::time::Duration;
use tokio::sync::{mpsc, oneshot};
use tokio::task::JoinHandle;
use tokio::time::Instant;
use tracing::Instrument;

/// Trait for messages sent between helpers
pub trait Message: Debug + Send + Serialize + DeserializeOwned + 'static {}

impl<T> Message for T where T: Debug + Send + Serialize + DeserializeOwned + 'static {}

/// Entry point to the messaging layer managing communication channels for protocols and provides
/// the ability to send and receive messages from helper peers. Protocols request communication
/// channels to be open by calling `get_channel`, after that it is possible to send messages
/// through the channel end and request a given message type from helper peer.
///
/// Gateways are generic over `Network` meaning they can operate on top of in-memory communication
/// channels and real network.
///
/// ### Implementation details
/// Gateway, when created, runs an event loop in a dedicated tokio task that pulls the messages
/// from the networking layer and attempts to fulfil the outstanding requests to receive them.
/// If `receive` method on the channel has never been called, it puts the message to the local
/// buffer and keeps it there until such request is made by the protocol.
/// TODO: limit the size of the buffer and only pull messages when there is enough capacity
#[derive(Debug)]
pub struct Gateway<N> {
    role: Identity,
    /// TODO: no need to keep it here if we're happy with its interface
    _network: N,
    /// Sender end of the channel to send requests to receive messages from peers.
    tx: mpsc::Sender<ReceiveRequest>,
    envelope_tx: mpsc::Sender<(ChannelId, MessageEnvelope)>,
    control_handle: JoinHandle<()>,
}

/// Channel end
#[derive(Debug)]
<<<<<<< HEAD
pub struct Mesh<'a, S, N> {
    network: &'a N,
    step: S,
    gateway_tx: mpsc::Sender<ReceiveRequest<S>>,
=======
pub struct Mesh<'a, 'b, N> {
    gateway: &'a Gateway<N>,
    step: &'b UniqueStepId,
    role: Identity,
>>>>>>> a8d2a58b
}

pub(super) struct ReceiveRequest {
    pub channel_id: ChannelId,
    pub record_id: RecordId,
    pub sender: oneshot::Sender<Box<[u8]>>,
}

impl<N: Network> Mesh<'_, '_, N> {
    /// Send a given message to the destination. This method will not return until the message
    /// is delivered to the `Network`.
    ///
    /// # Errors
    /// Returns an error if it fails to send the message or if there is a serialization error.
    pub async fn send<T: Message>(
        &self,
        dest: Identity,
        record_id: RecordId,
        msg: T,
    ) -> Result<(), Error> {
        let bytes = serde_json::to_vec(&msg)
            .map_err(|e| Error::serialization_error(record_id, self.step, e))?
            .into_boxed_slice();

        let envelope = MessageEnvelope {
            record_id,
            payload: bytes,
        };

        self.gateway
            .send(ChannelId::new(dest, self.step.clone()), envelope)
            .await
    }

    /// Receive a message that is associated with the given record id.
    ///
    /// # Errors
    /// Returns an error if it fails to receive the message or if a deserialization error occurred
    pub async fn receive<T: Message>(
        &self,
        source: Identity,
        record_id: RecordId,
    ) -> Result<T, Error> {
        let payload = self
            .gateway
            .receive(ChannelId::new(source, self.step.clone()), record_id)
            .await?;

        let obj: T = serde_json::from_slice(&payload)
            .map_err(|e| Error::serialization_error(record_id, self.step, e))?;

        Ok(obj)
    }
<<<<<<< HEAD
=======

    /// Returns the unique identity of this helper.
    #[must_use]
    pub fn identity(&self) -> Identity {
        self.role
    }
>>>>>>> a8d2a58b
}

#[derive(Clone, Copy, Debug)]
pub struct GatewayConfig {
    /// Maximum number of items to keep inside the buffer before flushing it to network.
    /// Note that this buffer is per channel, so setting it to 10 does not imply that every
    /// 10 messages sent trigger a network request.
    pub send_buffer_capacity: u32,
}

impl<N: Network> Gateway<N> {
    pub fn new(role: Identity, network: N, config: GatewayConfig) -> Self {
        let (tx, mut receive_rx) = mpsc::channel::<ReceiveRequest>(1);
        let (envelope_tx, mut envelope_rx) = mpsc::channel::<(ChannelId, MessageEnvelope)>(1);
        let mut message_stream = network.recv_stream();
        let mut network_sink = network.sink();

        let control_handle = tokio::spawn(async move {
            // to make forward progress, we periodically check if the system is stalled
            // if nothing happens for long period of time, we try to unblock it by flushing
            // the data that remains inside buffers. Note that the interval picked here is somewhat
            // random - waiting for too long will result in elevated latencies. On the other hand,
            // sending buffers that are half-full will lead to underutilizing the network
            const INTERVAL: Duration = Duration::from_millis(200);

            let mut receive_buf = ReceiveBuffer::default();
            let mut send_buf = SendBuffer::new(config.send_buffer_capacity);

            let sleep = tokio::time::sleep(INTERVAL);
            tokio::pin!(sleep);

            loop {
                // Make a random choice what to process next:
                // * Receive a message from another helper
                // * Handle the request to receive a message from another helper
                // * If send buffer is full, send it down
                tokio::select! {
                    Some(receive_request) = receive_rx.recv() => {
                        tracing::trace!("new {:?}", receive_request);
                        receive_buf.receive_request(receive_request.channel_id, receive_request.record_id, receive_request.sender);
                    }
                    Some((channel_id, messages)) = message_stream.next() => {
                        tracing::trace!("received {} message(s) from {:?}", messages.len(), channel_id);
                        receive_buf.receive_messages(&channel_id, messages);
                    }
                    Some((channel_id, msg)) = envelope_rx.recv() => {
                        if let Some(buf_to_send) = send_buf.push(channel_id.clone(), msg) {
                            tracing::trace!("sending {} message(s) to {:?}", buf_to_send.len(), &channel_id);
                            network_sink.send((channel_id, buf_to_send)).await
                                .expect("Failed to send data to the network");
                        }
                    }
                    _ = &mut sleep, if send_buf.len() > 0 => {
                        let (channel_id, buf_to_send) = send_buf.remove_random();
                        tracing::trace!("sending {} message(s) to {:?}", buf_to_send.len(), channel_id);
                        network_sink.send((channel_id, buf_to_send)).await
                            .expect("Failed to send data to the network");
                    }
                    else => {
                        tracing::debug!("All channels are closed and event loop is terminated");
                        break;
                    }
                }

                // reset the timer as we processed something
                sleep.as_mut().reset(Instant::now() + INTERVAL);
            }
        }.instrument(tracing::info_span!("gateway_loop", identity=?role)));

        Self {
            role,
            _network: network,
            tx,
            envelope_tx,
            control_handle,
        }
    }

    /// Create or return an existing channel for a given step. Protocols can send messages to
    /// any helper through this channel (see `Mesh` interface for details).
    ///
    /// This method makes no guarantee that the communication channel will actually be established
    /// between this helper and every other one. The actual connection may be created only when
    /// `Mesh::send` or `Mesh::receive` methods are called.
    pub fn mesh<'a, 'b>(&'a self, step: &'b UniqueStepId) -> Mesh<'a, 'b, N> {
        Mesh {
<<<<<<< HEAD
            network: &self.network,
=======
            gateway: self,
            role: self.role,
>>>>>>> a8d2a58b
            step,
        }
    }
<<<<<<< HEAD

    pub fn identity(&self) -> Identity {
        self.helper_identity
    }
}
=======
>>>>>>> a8d2a58b

    async fn receive(
        &self,
        channel_id: ChannelId,
        record_id: RecordId,
    ) -> Result<Box<[u8]>, Error> {
        let (tx, rx) = oneshot::channel();
        self.tx
            .send(ReceiveRequest {
                channel_id: channel_id.clone(),
                record_id,
                sender: tx,
            })
            .await?;

        rx.await
            .map_err(|e| Error::receive_error(channel_id.identity, e))
    }

    async fn send(&self, id: ChannelId, env: MessageEnvelope) -> Result<(), Error> {
        Ok(self.envelope_tx.send((id, env)).await?)
    }
}

impl<N> Drop for Gateway<N> {
    fn drop(&mut self) {
        self.control_handle.abort();
    }
}

impl Debug for ReceiveRequest {
    fn fmt(&self, f: &mut Formatter<'_>) -> std::fmt::Result {
        write!(
            f,
            "ReceiveRequest({:?}, {:?})",
            self.channel_id, self.record_id
        )
    }
}<|MERGE_RESOLUTION|>--- conflicted
+++ resolved
@@ -56,17 +56,10 @@
 
 /// Channel end
 #[derive(Debug)]
-<<<<<<< HEAD
-pub struct Mesh<'a, S, N> {
-    network: &'a N,
-    step: S,
-    gateway_tx: mpsc::Sender<ReceiveRequest<S>>,
-=======
 pub struct Mesh<'a, 'b, N> {
     gateway: &'a Gateway<N>,
     step: &'b UniqueStepId,
     role: Identity,
->>>>>>> a8d2a58b
 }
 
 pub(super) struct ReceiveRequest {
@@ -120,15 +113,12 @@
 
         Ok(obj)
     }
-<<<<<<< HEAD
-=======
 
     /// Returns the unique identity of this helper.
     #[must_use]
     pub fn identity(&self) -> Identity {
         self.role
     }
->>>>>>> a8d2a58b
 }
 
 #[derive(Clone, Copy, Debug)]
@@ -215,23 +205,11 @@
     /// `Mesh::send` or `Mesh::receive` methods are called.
     pub fn mesh<'a, 'b>(&'a self, step: &'b UniqueStepId) -> Mesh<'a, 'b, N> {
         Mesh {
-<<<<<<< HEAD
-            network: &self.network,
-=======
             gateway: self,
             role: self.role,
->>>>>>> a8d2a58b
             step,
         }
     }
-<<<<<<< HEAD
-
-    pub fn identity(&self) -> Identity {
-        self.helper_identity
-    }
-}
-=======
->>>>>>> a8d2a58b
 
     async fn receive(
         &self,

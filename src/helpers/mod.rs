use std::ops::{Index, IndexMut};

mod buffers;
mod error;
pub mod fabric;
pub mod messaging;

<<<<<<< HEAD
pub use buffers::SendBufferConfig;
=======
use crate::helpers::Direction::{Left, Right};
use crate::helpers::Identity::{H1, H2, H3};
pub use error::Error;
>>>>>>> 5e8ca5d3
pub use error::Result;
pub use messaging::GatewayConfig;

/// Represents a unique identity of each helper running MPC computation.
#[derive(Copy, Clone, Debug, PartialEq, Hash, Eq)]
#[cfg_attr(
    feature = "enable-serde",
    derive(serde::Deserialize),
    serde(try_from = "&str")
)]
pub enum Identity {
    H1,
    H2,
    H3,
}

#[derive(Debug, Copy, Clone, Eq, PartialEq)]
pub enum Direction {
    Left,
    Right,
}

impl Identity {
    const H1_STR: &'static str = "h1";
    const H2_STR: &'static str = "h2";
    const H3_STR: &'static str = "h3";

    #[must_use]
    pub fn all_variants() -> &'static [Identity; 3] {
        static VARIANTS: &[Identity; 3] = &[Identity::H1, Identity::H2, Identity::H3];

        VARIANTS
    }

    /// Returns the identity of a peer that is located at the specified direction
    #[must_use]
    pub fn peer(&self, direction: Direction) -> Identity {
        match (self, direction) {
            (H1, Left) | (H2, Right) => H3,
            (H1, Right) | (H3, Left) => H2,
            (H3, Right) | (H2, Left) => H1,
        }
    }
}

impl TryFrom<&str> for Identity {
    type Error = crate::error::Error;

    fn try_from(id: &str) -> std::result::Result<Self, Self::Error> {
        match id {
            Identity::H1_STR => Ok(H1),
            Identity::H2_STR => Ok(H2),
            Identity::H3_STR => Ok(H3),
            other => Err(crate::error::Error::path_parse_error(other)),
        }
    }
}

impl AsRef<str> for Identity {
    fn as_ref(&self) -> &str {
        match self {
            H1 => Identity::H1_STR,
            H2 => Identity::H2_STR,
            H3 => Identity::H3_STR,
        }
    }
}

impl<T> Index<Identity> for [T] {
    type Output = T;

    fn index(&self, index: Identity) -> &Self::Output {
        let idx: usize = match index {
            Identity::H1 => 0,
            Identity::H2 => 1,
            Identity::H3 => 2,
        };

        self.index(idx)
    }
}

impl<T> IndexMut<Identity> for [T] {
    fn index_mut(&mut self, index: Identity) -> &mut Self::Output {
        let idx: usize = match index {
            Identity::H1 => 0,
            Identity::H2 => 1,
            Identity::H3 => 2,
        };

        self.index_mut(idx)
    }
}

impl<T> Index<Identity> for Vec<T> {
    type Output = T;

    fn index(&self, index: Identity) -> &Self::Output {
        self.as_slice().index(index)
    }
}

impl<T> IndexMut<Identity> for Vec<T> {
    fn index_mut(&mut self, index: Identity) -> &mut Self::Output {
        self.as_mut_slice().index_mut(index)
    }
}

#[cfg(test)]
mod tests {
    mod identity_tests {
        use crate::helpers::{Direction, Identity};

        #[test]
        pub fn peer_works() {
            assert_eq!(Identity::H1.peer(Direction::Left), Identity::H3);
            assert_eq!(Identity::H1.peer(Direction::Right), Identity::H2);
            assert_eq!(Identity::H3.peer(Direction::Left), Identity::H2);
            assert_eq!(Identity::H3.peer(Direction::Right), Identity::H1);
            assert_eq!(Identity::H2.peer(Direction::Left), Identity::H1);
            assert_eq!(Identity::H2.peer(Direction::Right), Identity::H3);
        }

        #[test]
        pub fn index_works() {
            let data = [3, 4, 5];
            assert_eq!(3, data[Identity::H1]);
            assert_eq!(4, data[Identity::H2]);
            assert_eq!(5, data[Identity::H3]);
        }
    }
}<|MERGE_RESOLUTION|>--- conflicted
+++ resolved
@@ -5,13 +5,10 @@
 pub mod fabric;
 pub mod messaging;
 
-<<<<<<< HEAD
-pub use buffers::SendBufferConfig;
-=======
 use crate::helpers::Direction::{Left, Right};
 use crate::helpers::Identity::{H1, H2, H3};
+pub use buffers::SendBufferConfig;
 pub use error::Error;
->>>>>>> 5e8ca5d3
 pub use error::Result;
 pub use messaging::GatewayConfig;
 

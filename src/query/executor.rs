--- conflicted
+++ resolved
@@ -7,14 +7,9 @@
     },
     protocol::{
         attribution::input::MCAggregateCreditOutputRow,
-<<<<<<< HEAD
-        context::SemiHonestContext,
-        step::{Gate, StepNarrow},
-=======
         context::{MaliciousContext, SemiHonestContext},
         prss::Endpoint as PrssEndpoint,
-        step::{self, StepNarrow},
->>>>>>> 0e1a0703
+        step::{Gate, StepNarrow},
     },
     query::runner::IpaQuery,
     secret_sharing::{replicated::semi_honest::AdditiveShare, Linear as LinearSecretSharing},
@@ -160,14 +155,8 @@
         // TODO: make it a generic argument for this function
         let mut rng = StdRng::from_entropy();
         // Negotiate PRSS first
-<<<<<<< HEAD
-        let gate = Gate::default().narrow(&config.query_type);
-        let prss = negotiate_prss(&gateway, &gate, &mut rng).await.unwrap();
-        let ctx = SemiHonestContext::new(&prss, &gateway);
-=======
-        let step = step::Descriptive::default().narrow(&config.query_type);
+        let step = Gate::default().narrow(&config.query_type);
         let prss = negotiate_prss(&gateway, &step, &mut rng).await.unwrap();
->>>>>>> 0e1a0703
 
         query_impl(&prss, &gateway, input).await
     })

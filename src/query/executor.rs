use crate::{
    ff::{Field, FieldType, Fp31},
    helpers::{
        messaging::Gateway,
        negotiate_prss,
        query::{QueryConfig, QueryType},
        transport::Error,
    },
    protocol::{context::SemiHonestContext, Step},
    secret_sharing::Replicated,
    task::JoinHandle,
};
use futures::Stream;
use rand::rngs::StdRng;
use rand_core::SeedableRng;
#[cfg(all(feature = "shuttle", test))]
use shuttle::future as tokio;

pub trait Result: Send {
    fn into_bytes(self: Box<Self>) -> Vec<u8>;
}

impl<F: Field> Result for Vec<Replicated<F>> {
    fn into_bytes(self: Box<Self>) -> Vec<u8> {
        let mut r = vec![0u8; self.len() * Replicated::<F>::SIZE_IN_BYTES];
        for (i, share) in self.into_iter().enumerate() {
            share
                .serialize(&mut r[i * Replicated::<F>::SIZE_IN_BYTES..])
                .unwrap_or_else(|_| panic!("{share:?} fits into a 16 byte slice"));
        }

        r
    }
}

#[cfg(any(test, feature = "test-fixture"))]
async fn test_multiply<
    F: Field,
    St: Stream<Item = std::result::Result<Vec<u8>, Error>> + Send + Unpin,
>(
    ctx: SemiHonestContext<'_, F>,
    mut input: St,
) -> Vec<Replicated<F>> {
    use crate::protocol::basics::SecureMul;
    use crate::protocol::RecordId;
    use futures_util::StreamExt;

    let mut results = Vec::new();
    while let Some(v) = input.next().await {
<<<<<<< HEAD
        let v = v.unwrap();
        // convert bytes to replicated shares
        let shares = v.chunks(2 * F::SIZE_IN_BYTES as usize).map(|chunk| {
            // TODO fix with replicated serialization
            let left = F::deserialize(&chunk[..=F::SIZE_IN_BYTES as usize]).unwrap();
            let right = F::deserialize(&chunk[F::SIZE_IN_BYTES as usize..]).unwrap();

            Replicated::new(left, right)
        });

=======
>>>>>>> 99f4775f
        // multiply pairs
        let mut a = None;
        let mut record_id = 0_u32;
        for share in Replicated::<F>::from_byte_slice(&v) {
            match a {
                None => a = Some(share),
                Some(a_v) => {
                    let result = ctx
                        .clone()
                        .multiply(RecordId::from(record_id), &a_v, &share)
                        .await
                        .unwrap();
                    results.push(result);
                    record_id += 1;
                    a = None;
                }
            }
        }

        assert!(a.is_none());
    }

    results
}

#[allow(clippy::unused_async)]
async fn ipa<F: Field, St: Stream<Item = std::result::Result<Vec<u8>, Error>> + Send + Unpin>(
    _ctx: SemiHonestContext<'_, F>,
    _input: St,
) -> Vec<Replicated<F>> {
    todo!()
}

pub fn start_query<
    St: Stream<Item = std::result::Result<Vec<u8>, Error>> + Send + Unpin + 'static,
>(
    config: QueryConfig,
    gateway: Gateway,
    input: St,
) -> JoinHandle<Box<dyn Result>> {
    tokio::spawn(async move {
        // TODO: make it a generic argument for this function
        let mut rng = StdRng::from_entropy();
        // Negotiate PRSS first
        let step = Step::default().narrow(&config.query_type);
        let prss = negotiate_prss(&gateway, &step, &mut rng).await.unwrap();

        match config.field_type {
            FieldType::Fp2 => todo!(),
            FieldType::Fp31 => {
                let ctx = SemiHonestContext::<Fp31>::new(&prss, &gateway);
                match config.query_type {
                    #[cfg(any(test, feature = "test-fixture"))]
                    QueryType::TestMultiply => {
                        Box::new(test_multiply(ctx, input).await) as Box<dyn Result>
                    }
                    QueryType::IPA => Box::new(ipa(ctx, input).await) as Box<dyn Result>,
                }
            }
            FieldType::Fp32BitPrime => {
                todo!()
            }
        }
    })
}

#[cfg(all(test, not(feature = "shuttle")))]
mod tests {
    use super::*;
    use crate::secret_sharing::IntoShares;
    use crate::test_fixture::{Reconstruct, TestWorld};
    use futures_util::future::join_all;
    use futures_util::stream;

    #[tokio::test]
    async fn multiply() {
        let world = TestWorld::new().await;
        let contexts = world.contexts::<Fp31>();
        let a = [Fp31::from(4u128), Fp31::from(5u128)];
        let b = [Fp31::from(3u128), Fp31::from(6u128)];

        let helper_shares = (a, b).share().map(|(a, b)| {
            const SIZE: usize = Replicated::<Fp31>::SIZE_IN_BYTES;
            let r = a
                .into_iter()
                .zip(b)
                .flat_map(|(a, b)| {
                    let mut slice = [0_u8; 2 * SIZE];
                    a.serialize(&mut slice).unwrap();
                    b.serialize(&mut slice[SIZE..]).unwrap();

                    slice
                })
                .collect::<Vec<_>>();

            Box::new(stream::iter(std::iter::once(Ok(r))))
        });

        let results: [_; 3] = join_all(
            helper_shares
                .into_iter()
                .zip(contexts)
                .map(|(shares, context)| test_multiply(context, shares)),
        )
        .await
        .try_into()
        .unwrap();

        let results = results.reconstruct();

        assert_eq!(vec![Fp31::from(12u128), Fp31::from(30u128)], results);
    }

    #[test]
    fn serialize_result() {
        let [input, ..] = (0u128..=3).map(Fp31::from).collect::<Vec<_>>().share();
        let expected = input.clone();
        let bytes = Box::new(input).into_bytes();
        assert_eq!(
            expected,
            Replicated::<Fp31>::from_byte_slice(&bytes).collect::<Vec<_>>()
        );
    }
}<|MERGE_RESOLUTION|>--- conflicted
+++ resolved
@@ -47,23 +47,10 @@
 
     let mut results = Vec::new();
     while let Some(v) = input.next().await {
-<<<<<<< HEAD
-        let v = v.unwrap();
-        // convert bytes to replicated shares
-        let shares = v.chunks(2 * F::SIZE_IN_BYTES as usize).map(|chunk| {
-            // TODO fix with replicated serialization
-            let left = F::deserialize(&chunk[..=F::SIZE_IN_BYTES as usize]).unwrap();
-            let right = F::deserialize(&chunk[F::SIZE_IN_BYTES as usize..]).unwrap();
-
-            Replicated::new(left, right)
-        });
-
-=======
->>>>>>> 99f4775f
         // multiply pairs
         let mut a = None;
         let mut record_id = 0_u32;
-        for share in Replicated::<F>::from_byte_slice(&v) {
+        for share in Replicated::<F>::from_byte_slice(&v.unwrap()) {
             match a {
                 None => a = Some(share),
                 Some(a_v) => {

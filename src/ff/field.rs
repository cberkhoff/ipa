use crate::{
    bits::{BooleanOps, Serializable},
    secret_sharing::ArithmeticShare,
};
use generic_array::{ArrayLength, GenericArray};
use std::fmt::Debug;

<<<<<<< HEAD
use crate::bits::Serializable;
use crate::secret_sharing::SharedValue;

=======
>>>>>>> 72898d67
// Trait for primitive integer types used to represent the underlying type for field values
pub trait Int: Sized + Copy + Debug + Into<u128> {
    const BITS: u32;
}

impl Int for u8 {
    const BITS: u32 = u8::BITS;
}

impl Int for u32 {
    const BITS: u32 = u32::BITS;
}

pub trait Field: SharedValue + From<u128> + Into<Self::Integer> {
    type Integer: Int;
    type Size: ArrayLength<u8>;

    const PRIME: Self::Integer;
    /// Multiplicative identity element
    const ONE: Self;

    /// Blanket implementation to represent the instance of this trait as 16 byte integer.
    /// Uses the fact that such conversion already exists via `Self` -> `Self::Integer` -> `Into<u128>`
    fn as_u128(&self) -> u128 {
        let int: Self::Integer = (*self).into();
        int.into()
    }
}

impl<F: Field> Serializable for F {
    type Size = <F as Field>::Size;

    fn serialize(self, buf: &mut GenericArray<u8, Self::Size>) {
        let raw = &self.as_u128().to_le_bytes()[..buf.len()];
        buf.copy_from_slice(raw);
    }

    fn deserialize(buf: &GenericArray<u8, Self::Size>) -> Self {
        let mut buf_to = [0u8; 16];
        buf_to[..buf.len()].copy_from_slice(buf);

        Self::from(u128::from_le_bytes(buf_to))
    }
}

pub trait BinaryField: Field + BooleanOps {}

#[derive(Copy, Clone, Debug, Eq, PartialEq)]
#[cfg_attr(feature = "enable-serde", derive(serde::Serialize, serde::Deserialize))]
pub enum FieldType {
    Fp31,
    Fp32BitPrime,
}<|MERGE_RESOLUTION|>--- conflicted
+++ resolved
@@ -1,16 +1,8 @@
-use crate::{
-    bits::{BooleanOps, Serializable},
-    secret_sharing::ArithmeticShare,
-};
+use crate::bits::{BooleanOps, Serializable};
+use crate::secret_sharing::SharedValue;
 use generic_array::{ArrayLength, GenericArray};
 use std::fmt::Debug;
 
-<<<<<<< HEAD
-use crate::bits::Serializable;
-use crate::secret_sharing::SharedValue;
-
-=======
->>>>>>> 72898d67
 // Trait for primitive integer types used to represent the underlying type for field values
 pub trait Int: Sized + Copy + Debug + Into<u128> {
     const BITS: u32;

--- conflicted
+++ resolved
@@ -36,42 +36,16 @@
 }
 
 impl<F: Field> Serializable for F {
-<<<<<<< HEAD
-    const SIZE_IN_BYTES: usize = ((F::BITS + 7) / 8) as usize;
-
-    /// Generic implementation to serialize fields into a buffer. Callers need to make sure
-    /// there is enough capacity to store the value of this field.
-    /// It is less efficient because it operates with generic representation of fields as 16 byte
-    /// integers, so consider overriding it for actual field implementations
-    ///
-    /// ## Errors
-    /// Returns an error if buffer did not have enough capacity to store this field value
-    fn serialize(self, buf: &mut [u8]) -> io::Result<()> {
-        let raw_value = &self.as_u128().to_le_bytes()[..<Self as Serializable>::SIZE_IN_BYTES];
-
-        if buf.len() >= raw_value.len() {
-            buf[..<Self as Serializable>::SIZE_IN_BYTES].copy_from_slice(raw_value);
-            Ok(())
-        } else {
-            let error_text = format!(
-                "Buffer with total capacity {} cannot hold field value {:?} because \
-                 it required at least {} bytes available",
-                buf.len(),
-                self,
-                <Self as Serializable>::SIZE_IN_BYTES
-            );
-=======
     type Size = <F as Field>::Size;
->>>>>>> 70e62df5
 
     fn serialize(self, buf: &mut GenericArray<u8, Self::Size>) {
         let raw = &self.as_u128().to_le_bytes()[..buf.len()];
         buf.copy_from_slice(raw);
     }
 
-    fn deserialize(buf: GenericArray<u8, Self::Size>) -> Self {
+    fn deserialize(buf: &GenericArray<u8, Self::Size>) -> Self {
         let mut buf_to = [0u8; 16];
-        buf_to[..buf.len()].copy_from_slice(&buf);
+        buf_to[..buf.len()].copy_from_slice(buf);
 
         Self::from(u128::from_le_bytes(buf_to))
     }

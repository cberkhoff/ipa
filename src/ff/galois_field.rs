use std::{
    fmt::{Debug, Formatter},
    ops::Index,
};

use bitvec::prelude::{bitarr, BitArr, Lsb0};
use generic_array::GenericArray;
<<<<<<< HEAD
use typenum::{Unsigned, U1, U2, U4, U5};
=======
use typenum::{Unsigned, U1, U3, U4, U5};
>>>>>>> 9fdad642

use crate::{
    ff::{Field, Serializable},
    secret_sharing::{Block, SharedValue},
};

/// Trait for data types storing arbitrary number of bits.
pub trait GaloisField:
    Field + Into<u128> + Index<usize, Output = bool> + Index<u32, Output = bool>
{
    const POLYNOMIAL: u128;

    fn as_u128(self) -> u128 {
        <Self as Into<u128>>::into(self)
    }
}

// Bit store type definitions
type U8_1 = BitArr!(for 8, in u8, Lsb0);
<<<<<<< HEAD
type U8_2 = BitArr!(for 9, in u8, Lsb0);
=======
type U8_3 = BitArr!(for 24, in u8, Lsb0);
>>>>>>> 9fdad642
type U8_4 = BitArr!(for 32, in u8, Lsb0);
type U8_5 = BitArr!(for 40, in u8, Lsb0);

impl Block for U8_1 {
    type Size = U1;
}

<<<<<<< HEAD
impl Block for U8_2 {
    type Size = U2;
=======
impl Block for U8_3 {
    type Size = U3;
>>>>>>> 9fdad642
}

impl Block for U8_4 {
    type Size = U4;
}

impl Block for U8_5 {
    type Size = U5;
}

/// The implementation below cannot be constrained without breaking Rust's
/// macro processor.  This noop ensures that the instance of `GenericArray` used
/// is `Copy`.  It should be - it's the same size as the `BitArray` instance.
fn assert_copy<C: Copy>(c: C) -> C {
    c
}

#[cfg(all(target_arch = "x86_64", target_feature = "pclmulqdq"))]
mod clmul_x86_64 {
    use core::arch::x86_64::{__m128i, _mm_clmulepi64_si128, _mm_extract_epi64, _mm_set_epi64x};

    #[inline]
    unsafe fn clmul(a: u64, b: u64) -> __m128i {
        #[allow(clippy::cast_possible_wrap)] // Thanks Intel.
        unsafe fn to_m128i(v: u64) -> __m128i {
            _mm_set_epi64x(0, v as i64)
        }
        _mm_clmulepi64_si128(to_m128i(a), to_m128i(b), 0)
    }

    #[allow(clippy::cast_sign_loss)] // Thanks Intel.
    #[inline]
    unsafe fn extract<const I: i32>(v: __m128i) -> u128 {
        // Note: watch for sign extension that you get from casting i64 to u128 directly.
        u128::from(_mm_extract_epi64(v, I) as u64)
    }

    /// clmul with 32-bit inputs (and a 64-bit answer).
    #[inline]
    pub unsafe fn clmul32(a: u64, b: u64) -> u128 {
        extract::<0>(clmul(a, b))
    }

    /// clmul with 64-bit inputs (and a 128-bit answer).
    #[inline]
    pub unsafe fn clmul64(a: u64, b: u64) -> u128 {
        let product = clmul(a, b);
        extract::<1>(product) << 64 | extract::<0>(product)
    }
}

#[allow(unreachable_code)]
#[inline]
fn clmul<GF: GaloisField>(a: GF, b: GF) -> u128 {
    #[allow(clippy::cast_possible_truncation)] // Asserts will catch this later.
    fn to_u64<GF: GaloisField>(x: GF) -> u64 {
        x.as_u128() as u64
    }
    let (a, b) = (to_u64(a), to_u64(b));

    #[cfg(all(target_arch = "x86_64", target_feature = "pclmulqdq"))]
    return if GF::BITS <= 32 {
        unsafe { clmul_x86_64::clmul32(a, b) }
    } else if GF::BITS <= 64 {
        unsafe { clmul_x86_64::clmul64(a, b) }
    } else {
        unreachable!("Galois fields with more than 64 bits not supported");
    };

    debug_assert!(
        2 * GF::BITS <= u128::BITS,
        "Galois fields with more than 64 bits not supported"
    );

    #[cfg(all(
        target_arch = "aarch64",
        target_feature = "neon",
        target_feature = "aes"
    ))]
    return unsafe { core::arch::aarch64::vmull_p64(a, b) };

    let a = u128::from(a);
    let mut product = 0;
    for i in 0..GF::BITS {
        let bit = u128::from(b >> i & 1);
        product ^= bit * (a << i);
    }
    product
}

macro_rules! bit_array_impl {
    ( $modname:ident, $name:ident, $store:ty, $bits:expr, $one:expr, $polynomial:expr ) => {
        #[allow(clippy::suspicious_arithmetic_impl)]
        #[allow(clippy::suspicious_op_assign_impl)]
        mod $modname {
            use super::*;

            /// N-bit array of bits. It supports boolean algebra, and provides access
            /// to individual bits via index.
            ///
            /// Bits are stored in the Little-Endian format. Accessing the first element
            /// like `b[0]` will return the LSB.
            #[derive(Clone, Copy, PartialEq, Eq)]
            pub struct $name($store);

            impl SharedValue for $name {
                type Storage = $store;
                const BITS: u32 = $bits;
                const ZERO: Self = Self(<$store>::ZERO);
            }

            impl Field for $name {
                const ONE: Self = Self($one);

                fn as_u128(&self) -> u128 {
                    (*self).into()
                }

                fn truncate_from<T: Into<u128>>(v: T) -> Self {
                    const MASK: u128 = u128::MAX >> (u128::BITS - <$name>::BITS);
                    let v = &(v.into() & MASK).to_le_bytes()[..<Self as Serializable>::Size::to_usize()];
                    Self(<$store>::new(v.try_into().unwrap()))
                }
            }

            impl GaloisField for $name {
                const POLYNOMIAL: u128 = $polynomial;
            }

            impl rand::distributions::Distribution<$name> for rand::distributions::Standard {
                fn sample<R: crate::rand::Rng + ?Sized>(&self, rng: &mut R) -> $name {
                    <$name>::truncate_from(rng.gen::<u128>())
                }
            }

            // Addition in Galois fields.
            //
            // You can think of its structure as similar to polynomials, where all of the coefficients belong to the original field;
            // meaning they are either 0 or 1.
            //
            // Here's an example in GF(2^8)
            // Let a = x^7 + x^4 + x + 1
            // We will write that as 10010011
            // (big-endian notation, where each bit is a coefficient from the polynomial)
            //
            // Let b = x^7 + x^6 + x^3 + x
            // We will write that as 11001010
            //
            // Addition of polynomials is trivial.
            // (x^7 + x^4 + x + 1) + (x^7 + x^6 + x^3 + x)
            // = x^6 + x^4 + x^3 + 1
            // = 01011001
            // Since the coefficients are in GF(2), we can just XOR these bitwise representations.
            // Note for x^7 + x^7 = 0 because 1 + 1 = 0 in GF(2)
            impl std::ops::Add for $name {
                type Output = Self;
                fn add(self, rhs: Self) -> Self::Output {
                    Self(self.0 ^ rhs.0)
                }
            }

            impl std::ops::AddAssign for $name {
                fn add_assign(&mut self, rhs: Self) {
                    *self.0.as_mut_bitslice() ^= rhs.0;
                }
            }

            impl std::ops::Sub for $name {
                type Output = Self;
                fn sub(self, rhs: Self) -> Self::Output {
                    self + rhs
                }
            }

            impl std::ops::SubAssign for $name {
                fn sub_assign(&mut self, rhs: Self) {
                    *self += rhs;
                }
            }

            // This is an implementation of a Galois field.
            // A Galois field of order 2^8 is often written as GF(2^8)
            //
            // Multiplication is a bit more complex:
            //
            // First we need to perform "bitwise multiplication" of the two numbers:
            //            10010011
            //          x 11001010
            //         -----------
            //            00000000
            //           10010011
            //          00000000
            //         10010011
            //        00000000
            //       00000000
            //      10010011
            //   + 10010011
            //   -----------------
            //     110100011111110
            //
            // Notice that addition here is just XOR, there are no carries. Think about the analogy to polynomials:
            //
            // The first part, where the original bit sequence is just bit-shifted can be conceptualized as distributing terms:
            // (x^7 + x^4 + x + 1) * (x^7 + x^6 + x^3 + x)
            //
            // Next, the terms of a given order are combined by adding the coefficients (in this case mod 2).
            // There are no "carries" here, since adding x^6 + x^6 does not yield x^7.
            //
            // So the answer is:
            // x^14 + x^13 + 0 + x^11 + 0 + 0 + 0 + x^7 + x^6 + x^5 + x^4 + x^3 + x^2 + x + 0
            //
            // Finally, we need to reduce this polynomial to something of the same size as the original inputs.
            // For this, we use an irreducible polynomial of order 8. Let's say we've chosen x^8 + x^4 + x^3 + x + 1
            // Any irreducible polynomial of order 8 will do, but this is the one we've chosen as a constant for our implementation of GF(2^8)
            //
            // We assume that: x^8 + x^4 + x^3 + x + 1 = 0
            //
            // Now there are roots of this polynomial, but no *real* roots, only complex roots. Let's call one of those roots α.
            // Our Galois field is really represented by polynomials of α. So our input a was:
            // α^7 + α^4 + α + 1
            //
            // Since we know that x^8 + x^4 + x^3 + x + 1 = 0, we can distribute out terms of this structure and replace them with zero.
            //
            // So the result of our multipliation was:
            // 110100011111110
            // which you can think of as:
            // x^14 + x^13 + 0 + x^11 + 0 + 0 + 0 + x^7 + x^6 + x^5 + x^4 + x^3 + x^2 + x + 0
            //
            // We start by reducing the degree of the highest order element.
            // We know that x^6 * (x^8 + x^4 + x^3 + x + 1) = 0, so we can subtract this value without changing anything
            //
            // The result is the same as
            //      110100011111110
            //  XOR 10001101
            //
            // Basically just bit-shift the irreducible polynomial up 6 bits and XOR it.
            //
            // We can continue this process until we have reached a polynomial where all terms are less than x^8.
            //
            // This defines a field, since all of the following properties hold:
            //
            // 1. Closure: For any two elements a and b in the field, a+b and ab are also in the field.
            // 2. Associativity: Addition and multiplication are both associative, meaning that (a+b)+c = a+(b+c) and (ab)c = a(bc) for any elements a,b, and c in the field.
            // 3. Commutativity: Addition and multiplication are both commutative, meaning that a+b = b+a and ab = ba for any elements a and b in the field.
            // 4. Identity elements: There exist unique elements 0 and 1 in the field such that for any element a in the field, a+0 = a and a×1 = a.
            // 5. Inverse elements: For any non-zero element a in the field, there exists a unique element -a such that a+(-a) = 0, and there exists a unique element a^(-1) such that a×a^(-1) = 1.
            // 6. Distributivity: Multiplication distributes over addition, meaning that a(b+c) = ab+ac for any elements a, b, and c in the field.
            //
            // Tests of Associativity, Commutativity and Distributivity are below.
            impl std::ops::Mul for $name {
                type Output = Self;
                fn mul(self, rhs: Self) -> Self::Output {
                    let mut product = clmul(self, rhs);
                    let poly = <Self as GaloisField>::POLYNOMIAL;
                    while (u128::BITS - product.leading_zeros()) > Self::BITS {
                        let bits_to_shift = poly.leading_zeros() - product.leading_zeros();
                        product ^= (poly << bits_to_shift);
                    }

                    Self::try_from(product).unwrap()
                }
            }

            impl std::ops::MulAssign for $name {
                fn mul_assign(&mut self, rhs: Self) {
                    *self = *self * rhs;
                }
            }

            impl std::ops::Neg for $name {
                type Output = Self;
                fn neg(self) -> Self::Output {
                    Self(self.0)
                }
            }

            impl TryFrom<u128> for $name {
                type Error = crate::error::Error;

                /// Fallible conversion from `u128` to this data type. The input value must
                /// be at most `Self::BITS` long. That is, the integer value must be less than
                /// or equal to `2^Self::BITS`, or it will return an error.
                fn try_from(v: u128) -> Result<Self, Self::Error> {
                    if u128::BITS - v.leading_zeros() <= Self::BITS {
                        Ok(Self::truncate_from(v))
                    } else {
                        Err(crate::error::Error::FieldValueTruncation(format!(
                            "Bit array size {} is too small to hold the value {}.",
                            Self::BITS,
                            v
                        )))
                    }
                }
            }

            impl From<$name> for $store {
                fn from(v: $name) -> Self {
                    v.0
                }
            }

            #[allow(clippy::from_over_into)]
            impl Into<u128> for $name {
                /// Infallible conversion from this data type to `u128`. We assume that the
                /// inner value is at most 128-bit long. That is, the integer value must be
                /// less than or equal to `2^Self::BITS`. Should be long enough for our use
                /// case.
                fn into(self) -> u128 {
                    debug_assert!(<$name>::BITS <= 128);
                    self
                        .0
                        .iter()
                        .by_refs()
                        .enumerate()
                        .fold(0_u128, |acc, (i, b)| acc + ((*b as u128) << i))
                }
            }

            impl std::ops::Index<usize> for $name {
                type Output = bool;

                fn index(&self, index: usize) -> &Self::Output {
                    debug_assert!(index < usize::try_from(<$name>::BITS).unwrap());
                    &self.0.as_bitslice()[index]
                }
            }

            impl std::ops::Index<u32> for $name {
                type Output = bool;

                fn index(&self, index: u32) -> &Self::Output {
                    debug_assert!(index < <$name>::BITS);
                    &self[index as usize]
                }
            }

            /// Compares two Galois Field elements by their representational ordering
            ///
            /// The original implementation of `Ord` for `bitvec::BitArray` compares two arrays
            /// from LSB, and at the first index where the arrays differ, the array with the high
            /// bit is greater. For our use case, however, we want to compare two arrays by their
            /// integer values represented by the bits. In other words, if `a < b` is true, then
            /// `BitArray::try_from(a).unwrap() < BitArray::try_from(b).unwrap()` must also be true.
            impl Ord for $name {
                fn cmp(&self, other: &Self) -> std::cmp::Ordering {
                    <$name as Into<u128>>::into(*self).cmp(&<$name as Into<u128>>::into(*other))
                }
            }

            impl PartialOrd for $name {
                fn partial_cmp(&self, other: &Self) -> Option<std::cmp::Ordering> {
                    Some(self.cmp(other))
                }
            }

            impl Serializable for $name {
                type Size = <$store as Block>::Size;

                fn serialize(&self, buf: &mut GenericArray<u8, Self::Size>) {
                    buf.copy_from_slice(self.0.as_raw_slice());
                }

                fn deserialize(buf: &GenericArray<u8, Self::Size>) -> Self {
                    Self(<$store>::new(assert_copy(*buf).into()))
                }
            }

            impl Debug for $name {
                fn fmt(&self, f: &mut Formatter<'_>) -> std::fmt::Result {
                    write!(f, concat!(stringify!($name), "_{v:0", $bits, "b}"), v = self.as_u128())
                }
            }

            #[cfg(all(test, unit_test))]
            mod tests {
                use super::*;
                use crate::{ff::GaloisField, secret_sharing::SharedValue};
                use rand::{thread_rng, Rng};

                const MASK: u128 = u128::MAX >> (u128::BITS - <$name>::BITS);

                #[test]
                pub fn basic() {
                    let zero = bitarr!(u8, Lsb0; 0; <$name>::BITS as usize);
                    let mut one = bitarr!(u8, Lsb0; 0; <$name>::BITS as usize);
                    *one.first_mut().unwrap() = true;
                    assert_eq!($name::ZERO.0, zero);
                    assert_eq!($name::ONE.0, one);
                    assert_eq!($name::truncate_from(1_u128).0, one);

                    let max_plus_one = (1_u128 << <$name>::BITS) + 1;
                    assert!($name::try_from(max_plus_one).is_err());
                    assert_eq!($name::truncate_from(max_plus_one).0, one);
                }

                #[test]
                pub fn index() {
                    let s = $name::try_from(1_u128).unwrap();
                    assert_eq!(s[0_usize], true);
                }

                #[test]
                #[should_panic]
                pub fn out_of_count_index() {
                    let s = $name::try_from(1_u128).unwrap();
                    // Below assert doesn't matter. The indexing should panic
                    assert_eq!(s[<$name>::BITS as usize], false);
                }

                #[test]
                pub fn basic_ops() {
                    let mut rng = thread_rng();
                    let a = rng.gen::<u128>();
                    let b = rng.gen::<u128>();

                    let xor = $name::truncate_from(a ^ b);

                    let a = $name::truncate_from(a);
                    let b = $name::truncate_from(b);

                    assert_eq!(a + b, xor);
                    assert_eq!(a - b, xor);
                    assert_eq!(-a, a);
                    assert_eq!(a + (-a), $name::ZERO);
                }

                #[test]
                pub fn distributive_property_of_multiplication() {
                    let mut rng = thread_rng();
                    let a = $name::truncate_from(rng.gen::<u128>());
                    let b = $name::truncate_from(rng.gen::<u128>());
                    let r = $name::truncate_from(rng.gen::<u128>());
                    let a_plus_b = a + b;
                    let r_a_plus_b = r * a_plus_b;
                    assert_eq!(r_a_plus_b, r * a + r * b, "distributive {r:?}*({a:?}+{b:?})");
                }

                #[test]
                pub fn commutative_property_of_multiplication() {
                    let mut rng = thread_rng();
                    let a = $name::truncate_from(rng.gen::<u128>());
                    let b = $name::truncate_from(rng.gen::<u128>());
                    let ab = a * b;
                    // This stupid hack is here to FORCE the compiler to not just optimize this away and really run the test
                    let b_copy = $name::truncate_from(b.as_u128());
                    let ba = b_copy * a;
                    assert_eq!(ab, ba, "commutative {a:?}*{b:?}");
                }

                #[test]
                pub fn associative_property_of_multiplication() {
                    let mut rng = thread_rng();
                    let a = $name::truncate_from(rng.gen::<u128>());
                    let b = $name::truncate_from(rng.gen::<u128>());
                    let c = $name::truncate_from(rng.gen::<u128>());
                    let bc = b * c;
                    let ab = a * b;
                    assert_eq!(a * bc, ab * c, "associative {a:?}*{b:?}*{c:?}");
                }

                #[test]
                pub fn conversion() {
                    let max = $name::try_from(MASK).unwrap();

                    assert_eq!(
                        <$name as Into<u128>>::into(max),
                        MASK,
                    );
                }

                #[test]
                pub fn ordering() {
                    let mut rng = thread_rng();
                    let a = rng.gen::<u128>() & MASK;
                    let b = rng.gen::<u128>() & MASK;

                    println!("a: {a}");
                    println!("b: {b}");

                    assert_eq!(a < b, $name::truncate_from(a) < $name::truncate_from(b));
                }

                #[test]
                pub fn serde() {
                    let mut rng = thread_rng();
                    let a = rng.gen::<u128>() & MASK;
                    let a = $name::truncate_from(a);

                    let mut buf = GenericArray::default();
                    a.clone().serialize(&mut buf);

                    assert_eq!(a, $name::deserialize(&buf));
                }
            }
        }

        pub use $modname::$name;
    };
}

bit_array_impl!(
    bit_array_40,
    Gf40Bit,
    U8_5,
    40,
    bitarr!(const u8, Lsb0; 1, 0, 0, 0, 0, 0, 0, 0, 0, 0, 0, 0, 0, 0, 0, 0, 0, 0, 0, 0, 0, 0, 0, 0, 0, 0, 0, 0, 0, 0, 0, 0, 0, 0, 0, 0, 0, 0, 0, 0),
    // x^40 + x^5 + x^3 + x^2 + 1
    0b1_0000_0000_0000_0000_0000_0000_0000_0000_0010_1101_u128
);

bit_array_impl!(
    bit_array_32,
    Gf32Bit,
    U8_4,
    32,
    bitarr!(const u8, Lsb0; 1, 0, 0, 0, 0, 0, 0, 0, 0, 0, 0, 0, 0, 0, 0, 0, 0, 0, 0, 0, 0, 0, 0, 0, 0, 0, 0, 0, 0, 0, 0, 0),
    // x^32 + x^7 + x^3 + x^2 + 1
    0b1_0000_0000_0000_0000_0000_0000_1000_1101_u128
);

bit_array_impl!(
    bit_array_20,
    Gf20Bit,
    U8_3,
    20,
    bitarr!(const u8, Lsb0; 1, 0, 0, 0, 0, 0, 0, 0, 0, 0, 0, 0, 0, 0, 0, 0, 0, 0, 0, 0),
    // x^20 + x^7 + x^3 + x^2 + 1
    0b1000_0000_0000_1000_1101_u128
);

bit_array_impl!(
    bit_array_8,
    Gf8Bit,
    U8_1,
    8,
    bitarr!(const u8, Lsb0; 1, 0, 0, 0, 0, 0, 0, 0),
    // x^8 + x^4 + x^3 + x + 1
    0b1_0001_1011_u128
);

bit_array_impl!(
    bit_array_9,
    Gf9Bit,
    U8_2,
    9,
    bitarr!(const u8, Lsb0; 1, 0, 0, 0, 0, 0, 0, 0, 0),
    // x^9 + x^4 + x^3 + x + 1
    0b10_0001_1011_u128
);

bit_array_impl!(
    bit_array_5,
    Gf5Bit,
    U8_1,
    5,
    bitarr!(const u8, Lsb0; 1, 0, 0, 0, 0),
    // x^5 + x^4 + x^3 + x^2 + x + 1
    0b111_111_u128
);

bit_array_impl!(
    bit_array_3,
    Gf3Bit,
    U8_1,
    3,
    bitarr!(const u8, Lsb0; 1, 0, 0),
    // x^3 + x + 1
    0b1_011_u128
);

bit_array_impl!(
    bit_array_1,
    Gf2,
    U8_1,
    1,
    bitarr!(const u8, Lsb0; 1),
    // x
    0b10_u128
);<|MERGE_RESOLUTION|>--- conflicted
+++ resolved
@@ -5,11 +5,7 @@
 
 use bitvec::prelude::{bitarr, BitArr, Lsb0};
 use generic_array::GenericArray;
-<<<<<<< HEAD
-use typenum::{Unsigned, U1, U2, U4, U5};
-=======
-use typenum::{Unsigned, U1, U3, U4, U5};
->>>>>>> 9fdad642
+use typenum::{Unsigned, U1, U2, U3, U4, U5};
 
 use crate::{
     ff::{Field, Serializable},
@@ -29,11 +25,8 @@
 
 // Bit store type definitions
 type U8_1 = BitArr!(for 8, in u8, Lsb0);
-<<<<<<< HEAD
 type U8_2 = BitArr!(for 9, in u8, Lsb0);
-=======
 type U8_3 = BitArr!(for 24, in u8, Lsb0);
->>>>>>> 9fdad642
 type U8_4 = BitArr!(for 32, in u8, Lsb0);
 type U8_5 = BitArr!(for 40, in u8, Lsb0);
 
@@ -41,13 +34,12 @@
     type Size = U1;
 }
 
-<<<<<<< HEAD
 impl Block for U8_2 {
     type Size = U2;
-=======
+}
+
 impl Block for U8_3 {
     type Size = U3;
->>>>>>> 9fdad642
 }
 
 impl Block for U8_4 {

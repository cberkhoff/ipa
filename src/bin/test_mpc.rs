<<<<<<< HEAD
use clap::{Parser, Subcommand};
use comfy_table::{Cell, Color, Table};
use generic_array::ArrayLength;
=======
use clap::{Parser, Subcommand, ValueEnum};
use comfy_table::Table;
use hyper::http::uri::Scheme;
>>>>>>> 8a9e7afe
use ipa::{
    cli::{
        playbook::{secure_mul, semi_honest, InputSource},
        Verbosity,
    },
    config::NetworkConfig,
    ff::{Field, FieldType, Fp31, Fp32BitPrime, Serializable},
    helpers::query::{IpaQueryConfig, QueryConfig, QueryType},
    net::MpcHelperClient,
    protocol::{BreakdownKey, MatchKey, QueryId},
    secret_sharing::{replicated::semi_honest::AdditiveShare, IntoShares},
    test_fixture::{
        config::TestConfigBuilder,
        ipa::{ipa_in_the_clear, TestRawDataRecord},
    },
};
use std::{error::Error, fmt::Debug, fs, ops::Add, path::PathBuf, time::Duration};
use tokio::time::sleep;

#[derive(Debug, Parser)]
#[clap(
    name = "mpc-client",
    about = "CLI to execute test scenarios on IPA MPC helpers"
)]
#[command(about)]
struct Args {
    #[clap(flatten)]
    logging: Verbosity,

    /// Path to helper network configuration file
    #[arg(long)]
    network: Option<PathBuf>,

    /// Use insecure HTTP
    #[arg(short = 'k', long)]
    disable_https: bool,

    /// Seconds to wait for server to be running
    #[arg(short, long, default_value_t = 0)]
    wait: usize,

    #[clap(flatten)]
    input: CommandInput,

    #[command(subcommand)]
    action: TestAction,
}

#[derive(Debug, Parser)]
pub struct CommandInput {
    #[arg(
        long,
        help = "Read the input from the provided file, instead of standard input"
    )]
    input_file: Option<PathBuf>,

    #[arg(value_enum, long, default_value_t = FieldType::Fp32BitPrime, help = "Convert the input into the given field before sending to helpers")]
    field: FieldType,
}

impl From<&CommandInput> for InputSource {
    fn from(source: &CommandInput) -> Self {
        if let Some(ref file_name) = source.input_file {
            InputSource::from_file(file_name)
        } else {
            InputSource::from_stdin()
        }
    }
}

#[derive(Debug, Subcommand)]
enum TestAction {
    /// Execute end-to-end multiplication.
    Multiply,
    /// Execute IPA in semi-honest majority setting
    SemiHonestIPA,
}

async fn clients_ready(clients: &[MpcHelperClient; 3]) -> bool {
    clients[0].echo("").await.is_ok()
        && clients[1].echo("").await.is_ok()
        && clients[2].echo("").await.is_ok()
}

fn validate<I, S>(expected: I, actual: I)
where
    I: IntoIterator<Item = S>,
    I::IntoIter: ExactSizeIterator,
    S: PartialEq + Debug,
{
    let mut expected = expected.into_iter().fuse();
    let mut actual = actual.into_iter().fuse();
    let mut mismatch = Vec::new();

    let mut table = Table::new();
    table.set_header(vec!["Row", "Expected", "Actual", "Diff?"]);

    let mut i = 0;
    loop {
        let next_expected = expected.next();
        let next_actual = actual.next();

        match (&next_expected, &next_actual) {
            (None, None) => break,
            _ => {
                let same = next_expected == next_actual;
                let color = if same { Color::Green } else { Color::Red };
                table.add_row(vec![
                    Cell::new(format!("{}", i)).fg(color),
                    Cell::new(format!("{:?}", next_expected)).fg(color),
                    Cell::new(format!("{:?}", next_actual)).fg(color),
                    Cell::new(if same { "" } else { "X" }),
                ]);

                if !same {
                    mismatch.push((i, next_expected, next_actual))
                }

                i += 1;
            }
        }
    }

<<<<<<< HEAD
    tracing::info!("{table}");

    assert!(
        mismatch.is_empty(),
        "Expected and actual results don't match: {:?}",
        mismatch
    );
}

#[tokio::main]
async fn main() -> Result<(), Box<dyn Error>> {
    fn make_clients(config_path: Option<&PathBuf>) -> [MpcHelperClient; 3] {
=======
    fn make_clients(disable_https: bool, config_path: Option<PathBuf>) -> [MpcHelperClient; 3] {
        let scheme = if disable_https {
            Scheme::HTTP
        } else {
            Scheme::HTTPS
        };
>>>>>>> 8a9e7afe
        let config = if let Some(path) = config_path {
            NetworkConfig::from_toml_str(&fs::read_to_string(path).unwrap()).unwrap()
        } else {
            TestConfigBuilder::with_default_test_ports().build().network
        }
        .override_scheme(&scheme);
        MpcHelperClient::from_conf(&config)
    }

    let args = Args::parse();
    let _handle = args.logging.setup_logging();

<<<<<<< HEAD
    let clients = make_clients(args.network.as_ref());
=======
    let input = InputSource::from(&args.input);
    let clients = make_clients(args.disable_https, args.network);
>>>>>>> 8a9e7afe

    let mut wait = args.wait;
    while wait > 0 && !clients_ready(&clients).await {
        println!("waiting for servers to come up");
        sleep(Duration::from_secs(1)).await;
        wait -= 1;
    }

    match args.action {
        TestAction::Multiply => multiply(args, &clients).await,
        TestAction::SemiHonestIPA => semi_honest_ipa(args, &clients).await,
    };

    Ok(())
}

async fn semi_honest_ipa(args: Args, helper_clients: &[MpcHelperClient; 3]) {
    let input = InputSource::from(&args.input);
    let ipa_query_config = IpaQueryConfig {
        per_user_credit_cap: 3,
        max_breakdown_key: 3,
        num_multi_bits: 3,
        attribution_window_seconds: None,
    };
    let query_type = QueryType::Ipa(ipa_query_config.clone());
    let query_config = QueryConfig {
        field_type: args.input.field,
        query_type,
    };
    let query_id = helper_clients[0].create_query(query_config).await.unwrap();
    let input_rows = input.iter::<TestRawDataRecord>().collect::<Vec<_>>();
    let expected = ipa_in_the_clear(
        &input_rows,
        ipa_query_config.per_user_credit_cap,
        ipa_query_config.attribution_window_seconds,
    );

    let actual = match args.input.field {
        FieldType::Fp31 => {
            semi_honest::<Fp31, MatchKey, BreakdownKey>(&input_rows, &helper_clients, query_id)
                .await
        }
        FieldType::Fp32BitPrime => {
            semi_honest::<Fp32BitPrime, MatchKey, BreakdownKey>(
                &input_rows,
                &helper_clients,
                query_id,
            )
            .await
        }
    };

    validate(expected, actual)
}

async fn multiply_in_field<F: Field>(
    args: Args,
    helper_clients: &[MpcHelperClient; 3],
    query_id: QueryId,
) where
    F: Field + IntoShares<AdditiveShare<F>>,
    <F as Serializable>::Size: Add<<F as Serializable>::Size>,
    <<F as Serializable>::Size as Add<<F as Serializable>::Size>>::Output: ArrayLength<u8>,
{
    let input = InputSource::from(&args.input);
    let input_rows: Vec<_> = input.iter::<(F, F)>().collect();
    let expected = input_rows.iter().map(|(a, b)| *a * *b).collect::<Vec<_>>();
    let actual = secure_mul(input_rows, &helper_clients, query_id).await;

    validate(expected, actual);
}

async fn multiply(args: Args, helper_clients: &[MpcHelperClient; 3]) {
    let query_config = QueryConfig {
        field_type: args.input.field,
        query_type: QueryType::TestMultiply,
    };

    let query_id = helper_clients[0].create_query(query_config).await.unwrap();
    match args.input.field {
        FieldType::Fp31 => multiply_in_field::<Fp31>(args, helper_clients, query_id).await,
        FieldType::Fp32BitPrime => {
            multiply_in_field::<Fp32BitPrime>(args, helper_clients, query_id).await
        }
    };
}<|MERGE_RESOLUTION|>--- conflicted
+++ resolved
@@ -1,12 +1,7 @@
-<<<<<<< HEAD
 use clap::{Parser, Subcommand};
 use comfy_table::{Cell, Color, Table};
 use generic_array::ArrayLength;
-=======
-use clap::{Parser, Subcommand, ValueEnum};
-use comfy_table::Table;
 use hyper::http::uri::Scheme;
->>>>>>> 8a9e7afe
 use ipa::{
     cli::{
         playbook::{secure_mul, semi_honest, InputSource},
@@ -130,7 +125,6 @@
         }
     }
 
-<<<<<<< HEAD
     tracing::info!("{table}");
 
     assert!(
@@ -142,15 +136,12 @@
 
 #[tokio::main]
 async fn main() -> Result<(), Box<dyn Error>> {
-    fn make_clients(config_path: Option<&PathBuf>) -> [MpcHelperClient; 3] {
-=======
-    fn make_clients(disable_https: bool, config_path: Option<PathBuf>) -> [MpcHelperClient; 3] {
+    fn make_clients(disable_https: bool, config_path: Option<&PathBuf>) -> [MpcHelperClient; 3] {
         let scheme = if disable_https {
             Scheme::HTTP
         } else {
             Scheme::HTTPS
         };
->>>>>>> 8a9e7afe
         let config = if let Some(path) = config_path {
             NetworkConfig::from_toml_str(&fs::read_to_string(path).unwrap()).unwrap()
         } else {
@@ -163,12 +154,7 @@
     let args = Args::parse();
     let _handle = args.logging.setup_logging();
 
-<<<<<<< HEAD
-    let clients = make_clients(args.network.as_ref());
-=======
-    let input = InputSource::from(&args.input);
-    let clients = make_clients(args.disable_https, args.network);
->>>>>>> 8a9e7afe
+    let clients = make_clients(args.disable_https, args.network.as_ref());
 
     let mut wait = args.wait;
     while wait > 0 && !clients_ready(&clients).await {

[package]
name = "raw-ipa"
version = "0.1.0"
rust-version = "1.62.0"
edition = "2021"

[features]
default = ["debug", "cli"]
<<<<<<< HEAD
bin = []
cli = ["enable-serde", "structopt", "web-app", "tracing-subscriber"]
=======
cli = ["comfy-table", "enable-serde", "metrics-tracing-context", "metrics-util", "structopt", "tracing-subscriber", "web-app"]
>>>>>>> f6334839
debug = ["hex"]
enable-serde = ["serde", "serde_json", "rust-elgamal/enable-serde"]
web-app = ["tokio", "tokio-stream", "axum", "axum-server", "hyper", "hyper-tls", "tower", "tower-http"]
self-signed-certs = ["hyper-tls"]
test-fixture = []

[dependencies]
aes = "0.8"
async-trait = "0.1.56"
axum = { version = "0.5.7", optional = true, features = ["http2"] }
axum-server = { version = "0.4.0", optional = true, features = ["rustls", "rustls-pemfile", "tls-rustls"] }
byteorder = "1"
comfy-table = { version = "6.0.0", optional = true }
# rust-elgamal (via curve25519-dalek-ng) only works with digest 0.9, not 0.10
digest = "0.9"
futures = "0.3.21"
futures-util = "0.3.21"

hex = { version = "0.4", optional = true }
# rust-elgamal (via curve25519-dalek-ng) only works with digest 0.9, so pin this
hkdf = "0.11"
hyper = { version = "0.14.19", optional = true, features = ["client", "h2"] }
hyper-tls = { version = "0.5.0", optional = true }
metrics = "0.19.0"
metrics-tracing-context = { version = "0.11.0", optional = true }
metrics-util = { version = "0.13.0", optional = true }
pin-project = "1.0.11"
rand = "0.8"
rand_core = "0.6"
rand_distr = "0.4.3"
rust-elgamal = "0.4"
serde = { version = "1.0", optional = true }
serde_json = { version = "1.0", optional = true }
# rust-elgamal (via curve25519-dalek-ng) only works with digest 0.9, so pin this
sha2 = "0.9"
structopt = { version = "0.3", optional = true }
thiserror = "1.0"
tokio = { version = "1.19.2", optional = true, features = ["rt", "rt-multi-thread", "macros"] }
tokio-stream = { version = "0.1.9", optional = true }
tower = { version = "0.4.13", optional = true }
tower-http = { version = "0.3.4", optional = true, features = ["trace"] }
tracing = "0.1.35"
tracing-subscriber = { version = "0.3.14", optional = true }
x25519-dalek = "2.0.0-pre.1"

[dev-dependencies]
criterion = { version = "0.4.0", default-features = false, features = ["async_tokio", "plotters", "html_reports"] }
hex = "0.4"
iai = "0.1.1"
lazy_static = "1.4.0"
proptest = "1.0.0"

[lib]
name = "raw_ipa"
path = "src/lib.rs"
bench = false

[[bin]]
name = "helper"
<<<<<<< HEAD
required-features = ["bin", "cli"]
=======
required-features = ["cli"]
bench = false
>>>>>>> f6334839

[[bin]]
name = "ipa_bench"
path = "src/bin/ipa_bench/ipa_bench.rs"
required-features = ["cli"]
bench = false

[[bin]]
name = "test_mpc"
<<<<<<< HEAD
required-features = ["bin", "cli"]
=======
required-features = ["cli"]
bench = false

[profile.bench]
debug = true

[[bench]]
name = "criterion_arithmetic"
path = "benches/ct/arithmetic_circuit.rs"
harness = false
required-features = ["test-fixture"]

[[bench]]
name = "iai_arithmetic"
path = "benches/iai/arithmetic_circuit.rs"
harness = false
required-features = ["test-fixture"]

[[bench]]
name = "oneshot_arithmetic"
path = "benches/oneshot/arithmetic_circuit.rs"
harness = false
required-features = ["test-fixture"]
>>>>>>> f6334839
<|MERGE_RESOLUTION|>--- conflicted
+++ resolved
@@ -6,12 +6,7 @@
 
 [features]
 default = ["debug", "cli"]
-<<<<<<< HEAD
-bin = []
-cli = ["enable-serde", "structopt", "web-app", "tracing-subscriber"]
-=======
 cli = ["comfy-table", "enable-serde", "metrics-tracing-context", "metrics-util", "structopt", "tracing-subscriber", "web-app"]
->>>>>>> f6334839
 debug = ["hex"]
 enable-serde = ["serde", "serde_json", "rust-elgamal/enable-serde"]
 web-app = ["tokio", "tokio-stream", "axum", "axum-server", "hyper", "hyper-tls", "tower", "tower-http"]
@@ -71,12 +66,8 @@
 
 [[bin]]
 name = "helper"
-<<<<<<< HEAD
-required-features = ["bin", "cli"]
-=======
 required-features = ["cli"]
 bench = false
->>>>>>> f6334839
 
 [[bin]]
 name = "ipa_bench"
@@ -86,9 +77,6 @@
 
 [[bin]]
 name = "test_mpc"
-<<<<<<< HEAD
-required-features = ["bin", "cli"]
-=======
 required-features = ["cli"]
 bench = false
 
@@ -111,5 +99,4 @@
 name = "oneshot_arithmetic"
 path = "benches/oneshot/arithmetic_circuit.rs"
 harness = false
-required-features = ["test-fixture"]
->>>>>>> f6334839
+required-features = ["test-fixture"]
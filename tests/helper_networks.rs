--- conflicted
+++ resolved
@@ -114,22 +114,14 @@
     let mut command = Command::new(TEST_MPC_BIN);
     command
         .args(["--network".into(), dir.path().join("network.toml")])
-<<<<<<< HEAD
-        .args(["--wait", "2"])
-        .arg("--quiet")
-        .arg("multiply")
-        .stdin(Stdio::piped())
-        .spawn()
-        .unwrap();
-=======
         .args(["--wait", "2"]);
     if !https_runtime {
         command.arg("--disable-https");
     }
-    command.arg("multiply").stdin(Stdio::piped());
+    command.arg("--quiet")
+        .arg("multiply").stdin(Stdio::piped());
 
     let test_mpc = command.spawn().unwrap().terminate_on_drop();
->>>>>>> 8a9e7afe
 
     test_mpc
         .stdin

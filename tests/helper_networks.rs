<<<<<<< HEAD
use ipa::test_fixture::ipa::IpaSecurityModel;
=======
use command_fds::CommandFdExt;
>>>>>>> 5b044428
use std::{
    array,
    error::Error,
    io::{self, Write},
    iter::zip,
    net::TcpListener,
    ops::Deref,
<<<<<<< HEAD
    path::Path,
=======
    os::fd::AsRawFd,
>>>>>>> 5b044428
    process::{Child, Command, ExitStatus, Stdio},
    str,
};
use tempfile::tempdir;

const HELPER_BIN: &str = env!("CARGO_BIN_EXE_helper");
const TEST_MPC_BIN: &str = env!("CARGO_BIN_EXE_test_mpc");

trait UnwrapStatusExt {
    fn unwrap_status(self);
}

impl UnwrapStatusExt for Result<ExitStatus, io::Error> {
    fn unwrap_status(self) {
        self.map_err(Box::<dyn Error>::from)
            .and_then(|status| {
                if status.success() {
                    Ok(())
                } else {
                    Err(status.to_string().into())
                }
            })
            .unwrap()
    }
}

trait TerminateOnDropExt {
    fn terminate_on_drop(self) -> TerminateOnDrop;
}

impl TerminateOnDropExt for Child {
    fn terminate_on_drop(self) -> TerminateOnDrop {
        TerminateOnDrop::from(self)
    }
}

pub struct TerminateOnDrop(Option<Child>);

impl TerminateOnDrop {
    fn into_inner(mut self) -> Child {
        self.0.take().unwrap()
    }

    fn wait(self) -> io::Result<ExitStatus> {
        self.into_inner().wait()
    }
}

impl From<Child> for TerminateOnDrop {
    fn from(child: Child) -> Self {
        Self(Some(child))
    }
}

impl Deref for TerminateOnDrop {
    type Target = Child;

    fn deref(&self) -> &Self::Target {
        self.0.as_ref().unwrap()
    }
}

impl Drop for TerminateOnDrop {
    fn drop(&mut self) {
        if let Some(mut child) = self.0.take() {
            eprintln!("killing process {}", child.id());
            let _ = child.kill();
        }
    }
}

<<<<<<< HEAD
trait CommandExt {
    fn silent(&mut self) -> &mut Self;
}
=======
fn test_network(https: bool) {
    let dir = tempdir().unwrap();
    let path = dir.path();
>>>>>>> 5b044428

impl CommandExt for Command {
    fn silent(&mut self) -> &mut Self {
        if std::env::var("VERBOSE").ok().is_none() {
            self.arg("--quiet")
        } else {
            self.arg("-vv")
        }
    }
}

<<<<<<< HEAD
fn test_setup(config_path: &Path, ports: &[u16; 3]) {
=======
    let sockets: [_; 3] = array::from_fn(|_| TcpListener::bind("127.0.0.1:0").unwrap());
    let ports: [u16; 3] = sockets
        .iter()
        .map(|sock| sock.local_addr().unwrap().port())
        .collect::<Vec<_>>()
        .try_into()
        .unwrap();

>>>>>>> 5b044428
    let mut command = Command::new(HELPER_BIN);
    command
        .silent()
        .arg("test-setup")
        .args(["--output-dir".as_ref(), config_path.as_os_str()])
        .arg("--ports")
        .args(ports.map(|p| p.to_string()));

    command.status().unwrap_status();
}

<<<<<<< HEAD
fn spawn_helpers(config_path: &Path, ports: &[u16; 3], https: bool) -> Vec<TerminateOnDrop> {
    zip([1, 2, 3], ports)
        .map(|(id, port)| {
            let mut command = Command::new(HELPER_BIN);
            command
                .args(["-i", &id.to_string()])
                .args(["--port", &port.to_string()])
                .args(["--network".into(), config_path.join("network.toml")])
                .silent();
=======
    let _helpers = zip([1, 2, 3], sockets)
        .map(|(id, socket)| {
            let mut command = Command::new(HELPER_BIN);
            command
                .args(["-i", &id.to_string()])
                .args(["--network".into(), dir.path().join("network.toml")]);
>>>>>>> 5b044428

            if https {
                command
                    .args(["--tls-cert".into(), config_path.join(format!("h{id}.pem"))])
                    .args(["--tls-key".into(), config_path.join(format!("h{id}.key"))]);
            } else {
                command.arg("--disable-https");
            }

            command.preserved_fds(vec![socket.as_raw_fd()]);
            command.args(["--server-socket-fd", &socket.as_raw_fd().to_string()]);

            command.spawn().unwrap().terminate_on_drop()
        })
        .collect::<Vec<_>>()
}

fn test_network(ports: &[u16; 3], https: bool) {
    let dir = tempdir().unwrap();
    let path = dir.path();

    println!("generating configuration in {}", path.display());
    test_setup(path, ports);
    let _helpers = spawn_helpers(path, ports, https);

    let mut command = Command::new(TEST_MPC_BIN);
    command
        .args(["--network".into(), dir.path().join("network.toml")])
        .args(["--wait", "2"]);
    if !https {
        command.arg("--disable-https");
    }
    command.silent().arg("multiply").stdin(Stdio::piped());

    let test_mpc = command.spawn().unwrap().terminate_on_drop();

    // Uncomment this to preserve the temporary directory after the test runs.
    //std::mem::forget(dir);

    test_mpc
        .stdin
        .as_ref()
        .unwrap()
        .write_all(b"3,6\n")
        .unwrap();
    test_mpc.wait().unwrap_status();
}

fn test_ipa(ports: &[u16; 3], mode: IpaSecurityModel, https: bool) {
    let dir = tempdir().unwrap();
    let path = dir.path();

    println!("generating configuration in {}", path.display());
    test_setup(path, ports);
    let _helpers = spawn_helpers(path, ports, https);

    // Gen inputs
    let inputs_file = dir.path().join("ipa_inputs.txt");
    let mut command = Command::new(TEST_MPC_BIN);
    command
        .arg("gen-ipa-inputs")
        .args(["--count", "10"])
        .args(["--max-breakdown-key", "20"])
        .args(["--output-file".as_ref(), inputs_file.as_os_str()])
        .silent()
        .stdin(Stdio::piped());
    command.status().unwrap_status();

    // Run IPA
    let mut command = Command::new(TEST_MPC_BIN);
    command
        .args(["--network".into(), dir.path().join("network.toml")])
        .args(["--input-file".as_ref(), inputs_file.as_os_str()])
        .args(["--wait", "2"])
        .silent();

    if !https {
        command.arg("--disable-https");
    }

    let protocol = match mode {
        IpaSecurityModel::SemiHonest => "semi-honest-ipa",
        IpaSecurityModel::Malicious => "malicious-ipa",
    };
    command
        .arg(protocol)
        .args(["--max-breakdown-key", "20"])
        .stdin(Stdio::piped());

    // Uncomment this to preserve the temporary directory after the test runs.
    // std::mem::forget(dir);

    let test_mpc = command.spawn().unwrap().terminate_on_drop();
    test_mpc.wait().unwrap_status();
}

#[test]
fn http_network() {
    test_network(false);
}

#[test]
fn https_network() {
<<<<<<< HEAD
    test_network(&[4430, 4431, 4432], true);
}

#[test]
fn http_semi_honest_ipa() {
    test_ipa(&[3003, 3004, 3005], IpaSecurityModel::SemiHonest, false);
}

#[test]
fn https_semi_honest_ipa() {
    test_ipa(&[4433, 4434, 4435], IpaSecurityModel::SemiHonest, true);
=======
    test_network(true);
>>>>>>> 5b044428
}<|MERGE_RESOLUTION|>--- conflicted
+++ resolved
@@ -1,8 +1,5 @@
-<<<<<<< HEAD
+use command_fds::CommandFdExt;
 use ipa::test_fixture::ipa::IpaSecurityModel;
-=======
-use command_fds::CommandFdExt;
->>>>>>> 5b044428
 use std::{
     array,
     error::Error,
@@ -10,11 +7,8 @@
     iter::zip,
     net::TcpListener,
     ops::Deref,
-<<<<<<< HEAD
+    os::fd::AsRawFd,
     path::Path,
-=======
-    os::fd::AsRawFd,
->>>>>>> 5b044428
     process::{Child, Command, ExitStatus, Stdio},
     str,
 };
@@ -86,15 +80,9 @@
     }
 }
 
-<<<<<<< HEAD
 trait CommandExt {
     fn silent(&mut self) -> &mut Self;
 }
-=======
-fn test_network(https: bool) {
-    let dir = tempdir().unwrap();
-    let path = dir.path();
->>>>>>> 5b044428
 
 impl CommandExt for Command {
     fn silent(&mut self) -> &mut Self {
@@ -106,9 +94,7 @@
     }
 }
 
-<<<<<<< HEAD
-fn test_setup(config_path: &Path, ports: &[u16; 3]) {
-=======
+fn test_setup(config_path: &Path) -> [TcpListener; 3] {
     let sockets: [_; 3] = array::from_fn(|_| TcpListener::bind("127.0.0.1:0").unwrap());
     let ports: [u16; 3] = sockets
         .iter()
@@ -117,7 +103,6 @@
         .try_into()
         .unwrap();
 
->>>>>>> 5b044428
     let mut command = Command::new(HELPER_BIN);
     command
         .silent()
@@ -127,26 +112,21 @@
         .args(ports.map(|p| p.to_string()));
 
     command.status().unwrap_status();
-}
-
-<<<<<<< HEAD
-fn spawn_helpers(config_path: &Path, ports: &[u16; 3], https: bool) -> Vec<TerminateOnDrop> {
-    zip([1, 2, 3], ports)
-        .map(|(id, port)| {
-            let mut command = Command::new(HELPER_BIN);
-            command
-                .args(["-i", &id.to_string()])
-                .args(["--port", &port.to_string()])
-                .args(["--network".into(), config_path.join("network.toml")])
-                .silent();
-=======
-    let _helpers = zip([1, 2, 3], sockets)
+    sockets
+}
+
+fn spawn_helpers(
+    config_path: &Path,
+    sockets: &[TcpListener; 3],
+    https: bool,
+) -> Vec<TerminateOnDrop> {
+    zip([1, 2, 3], sockets)
         .map(|(id, socket)| {
             let mut command = Command::new(HELPER_BIN);
             command
                 .args(["-i", &id.to_string()])
-                .args(["--network".into(), dir.path().join("network.toml")]);
->>>>>>> 5b044428
+                .args(["--network".into(), config_path.join("network.toml")])
+                .silent();
 
             if https {
                 command
@@ -164,13 +144,13 @@
         .collect::<Vec<_>>()
 }
 
-fn test_network(ports: &[u16; 3], https: bool) {
+fn test_network(https: bool) {
     let dir = tempdir().unwrap();
     let path = dir.path();
 
     println!("generating configuration in {}", path.display());
-    test_setup(path, ports);
-    let _helpers = spawn_helpers(path, ports, https);
+    let sockets = test_setup(path);
+    let _helpers = spawn_helpers(path, &sockets, https);
 
     let mut command = Command::new(TEST_MPC_BIN);
     command
@@ -195,13 +175,13 @@
     test_mpc.wait().unwrap_status();
 }
 
-fn test_ipa(ports: &[u16; 3], mode: IpaSecurityModel, https: bool) {
+fn test_ipa(mode: IpaSecurityModel, https: bool) {
     let dir = tempdir().unwrap();
     let path = dir.path();
 
     println!("generating configuration in {}", path.display());
-    test_setup(path, ports);
-    let _helpers = spawn_helpers(path, ports, https);
+    let sockets = test_setup(path);
+    let _helpers = spawn_helpers(path, &sockets, https);
 
     // Gen inputs
     let inputs_file = dir.path().join("ipa_inputs.txt");
@@ -250,19 +230,15 @@
 
 #[test]
 fn https_network() {
-<<<<<<< HEAD
-    test_network(&[4430, 4431, 4432], true);
+    test_network(true);
 }
 
 #[test]
 fn http_semi_honest_ipa() {
-    test_ipa(&[3003, 3004, 3005], IpaSecurityModel::SemiHonest, false);
+    test_ipa(IpaSecurityModel::SemiHonest, false);
 }
 
 #[test]
 fn https_semi_honest_ipa() {
-    test_ipa(&[4433, 4434, 4435], IpaSecurityModel::SemiHonest, true);
-=======
-    test_network(true);
->>>>>>> 5b044428
+    test_ipa(IpaSecurityModel::SemiHonest, true);
 }
use rand::Rng;
use raw_ipa::{
    error::Error,
<<<<<<< HEAD
    ff::{Field, Fp32BitPrime},
    helpers::GatewayConfig,
=======
    ff::{Field, Fp32BitPrime, GaloisField, Gf40Bit},
>>>>>>> fcb070cc
    protocol::{
        context::Context,
        modulus_conversion::{convert_all_bits, convert_all_bits_local},
        sort::generate_permutation_opt::generate_permutation_opt,
        MatchKey,
    },
    secret_sharing::SharedValue,
    test_fixture::{join3, Reconstruct, Runner, TestWorld, TestWorldConfig},
};
use std::time::Instant;

#[tokio::main(flavor = "multi_thread", worker_threads = 3)]
async fn main() -> Result<(), Error> {
    const BATCHSIZE: usize = 100;
    const NUM_MULTI_BITS: u32 = 3;

    let mut config = TestWorldConfig::default();
    config.gateway_config = GatewayConfig::sym(BATCHSIZE.clamp(4, 1024));
    let world = TestWorld::new_with(config);
    let [ctx0, ctx1, ctx2] = world.contexts();
    let mut rng = rand::thread_rng();

    let mut match_keys: Vec<MatchKey> = Vec::with_capacity(BATCHSIZE);

    for _ in 0..BATCHSIZE {
        match_keys.push(rng.gen::<MatchKey>());
    }

    let converted_shares = world
        .semi_honest(match_keys.clone(), |ctx, match_key| async move {
            convert_all_bits::<Fp32BitPrime, _, _>(
                &ctx,
                &convert_all_bits_local(ctx.role(), match_key.into_iter()),
                Gf40Bit::BITS,
                NUM_MULTI_BITS,
            )
            .await
            .unwrap()
        })
        .await;

    let start = Instant::now();
    let result = join3(
        generate_permutation_opt(ctx0, converted_shares[0].iter()),
        generate_permutation_opt(ctx1, converted_shares[1].iter()),
        generate_permutation_opt(ctx2, converted_shares[2].iter()),
    )
    .await;

    let duration = start.elapsed().as_secs_f32();
    println!("sort benchmark BATCHSIZE {BATCHSIZE} NUM_MULTI_BITS {NUM_MULTI_BITS} complete after {duration}s");

    assert_eq!(result[0].len(), BATCHSIZE);
    assert_eq!(result[1].len(), BATCHSIZE);
    assert_eq!(result[2].len(), BATCHSIZE);

    let mut mpc_sorted_list: Vec<u128> = (0..BATCHSIZE).map(|i| i as u128).collect();
    for (i, match_key) in match_keys.iter().enumerate() {
        let index = [&result[0][i], &result[1][i], &result[2][i]].reconstruct();
        mpc_sorted_list[index.as_u128() as usize] = match_key.as_u128();
    }

    let mut sorted_match_keys = match_keys.clone();
    sorted_match_keys.sort_unstable();
    for i in 0..BATCHSIZE {
        assert_eq!(sorted_match_keys[i].as_u128(), mpc_sorted_list[i]);
    }

    Ok(())
}<|MERGE_RESOLUTION|>--- conflicted
+++ resolved
@@ -1,12 +1,8 @@
 use rand::Rng;
 use raw_ipa::{
     error::Error,
-<<<<<<< HEAD
-    ff::{Field, Fp32BitPrime},
+    ff::{Field, Fp32BitPrime, GaloisField, Gf40Bit},
     helpers::GatewayConfig,
-=======
-    ff::{Field, Fp32BitPrime, GaloisField, Gf40Bit},
->>>>>>> fcb070cc
     protocol::{
         context::Context,
         modulus_conversion::{convert_all_bits, convert_all_bits_local},

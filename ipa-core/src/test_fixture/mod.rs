pub mod input;
mod sharing;
#[cfg(feature = "in-memory-infra")]
mod world;

// `test-fixture` module is enabled for all tests, but app makes sense only for tests that use
// in-memory infra.
#[cfg(feature = "in-memory-infra")]
mod app;

#[cfg(feature = "in-memory-infra")]
pub mod circuit;
mod event_gen;
pub mod ipa;
pub mod logging;
pub mod metrics;
pub(crate) mod step;

use std::fmt::Debug;

#[cfg(feature = "in-memory-infra")]
pub use app::TestApp;
pub use event_gen::{Config as EventGeneratorConfig, EventGenerator};
use futures::TryFuture;
use ipa_step::{Step, StepNarrow};
use rand::{distributions::Standard, prelude::Distribution, rngs::mock::StepRng};
use rand_core::{CryptoRng, RngCore};
pub use sharing::{get_bits, into_bits, Reconstruct, ReconstructArr};
#[cfg(feature = "in-memory-infra")]
pub use world::{
    Distribute, Random as RandomInputDistribution, RoundRobin as RoundRobinInputDistribution,
    Runner, TestWorld, TestWorldConfig, WithShards,
};

use crate::{
    ff::{Field, U128Conversions},
<<<<<<< HEAD
    protocol::{context::Context, prss::Endpoint as PrssEndpoint, Gate},
=======
    protocol::prss::Endpoint as PrssEndpoint,
>>>>>>> def1da35
    secret_sharing::{
        replicated::semi_honest::AdditiveShare as Replicated, IntoShares, SharedValue,
    },
};

/// Generate three participants.
/// p1 is left of p2, p2 is left of p3, p3 is left of p1...
#[must_use]
pub fn make_participants<R: RngCore + CryptoRng>(r: &mut R) -> [PrssEndpoint; 3] {
    let setup1 = PrssEndpoint::prepare(r);
    let setup2 = PrssEndpoint::prepare(r);
    let setup3 = PrssEndpoint::prepare(r);
    let (pk1_l, pk1_r) = setup1.public_keys();
    let (pk2_l, pk2_r) = setup2.public_keys();
    let (pk3_l, pk3_r) = setup3.public_keys();

    let p1 = setup1.setup(&pk3_r, &pk2_l);
    let p2 = setup2.setup(&pk1_r, &pk3_l);
    let p3 = setup3.setup(&pk2_r, &pk1_l);

    [p1, p2, p3]
}

pub type ReplicatedShares<T> = [Vec<Replicated<T>>; 3];

/// Generate vector shares from vector of inputs for three participant
///
/// # Panics
/// If the input cannot be converted into the given value type `V` without truncation.
#[must_use]
pub fn generate_shares<V: SharedValue + U128Conversions>(input: &[u128]) -> ReplicatedShares<V>
where
    Standard: Distribution<V>,
{
    let mut rand = StepRng::new(100, 1);

    let len = input.len();
    let mut shares0 = Vec::with_capacity(len);
    let mut shares1 = Vec::with_capacity(len);
    let mut shares2 = Vec::with_capacity(len);

    for i in input {
        let [s0, s1, s2] = V::try_from(*i).unwrap().share_with(&mut rand);
        shares0.push(s0);
        shares1.push(s1);
        shares2.push(s2);
    }
    [shares0, shares1, shares2]
}

/// # Panics
/// Panics if the permutation is not a valid one.
/// Here "valid" means it contains all the numbers in the range 0..length, and each only appears once.
#[must_use]
pub fn permutation_valid(permutation: &[u32]) -> bool {
    let mut c = permutation.to_vec();
    c.sort_unstable();
    for (i, position) in c.iter().enumerate() {
        assert_eq!(*position as usize, i);
    }
    true
}

/// Wrapper for joining three things into an array.
/// # Errors
/// If one of the futures returned an error.
pub async fn try_join3_array<T: TryFuture>([f0, f1, f2]: [T; 3]) -> Result<[T::Ok; 3], T::Error> {
    futures::future::try_join3(f0, f1, f2)
        .await
        .map(|(a, b, c)| [a, b, c])
}

/// Wrapper for joining three things into an array.
/// # Panics
/// If the tasks return `Err`.
pub async fn join3<T>(a: T, b: T, c: T) -> [T::Ok; 3]
where
    T: TryFuture,
    T::Output: Debug,
    T::Ok: Debug,
    T::Error: Debug,
{
    let (a, b, c) = futures::future::try_join3(a, b, c).await.unwrap();
    [a, b, c]
}

/// Wrapper for joining three things from an iterator into an array.
/// # Panics
/// If the tasks return `Err` or if `a` is the wrong length.
pub async fn join3v<T, V>(a: V) -> [T::Ok; 3]
where
    V: IntoIterator<Item = T>,
    T: TryFuture,
    T::Output: Debug,
    T::Ok: Debug,
    T::Error: Debug,
{
    let mut it = a.into_iter();
    let res = join3(it.next().unwrap(), it.next().unwrap(), it.next().unwrap()).await;
    assert!(it.next().is_none());
    res
}

/// Take a slice of bits in `{0,1} ⊆ F_p`, and reconstruct the integer in `Z`
pub fn bits_to_value<F: Field + U128Conversions>(x: &[F]) -> u128 {
    #[allow(clippy::cast_possible_truncation)]
    let v = x
        .iter()
        .enumerate()
        .fold(0, |acc, (i, &b)| acc + (b.as_u128() << i));
    v
}

/// Take a slice of bits in `{0,1} ⊆ F_p`, and reconstruct the integer in `F_p`
///
/// # Panics
/// If the input cannot be converted into the given field `F` without truncation.
pub fn bits_to_field<F: Field + U128Conversions>(x: &[F]) -> F {
    F::try_from(bits_to_value(x)).unwrap()
}<|MERGE_RESOLUTION|>--- conflicted
+++ resolved
@@ -22,7 +22,6 @@
 pub use app::TestApp;
 pub use event_gen::{Config as EventGeneratorConfig, EventGenerator};
 use futures::TryFuture;
-use ipa_step::{Step, StepNarrow};
 use rand::{distributions::Standard, prelude::Distribution, rngs::mock::StepRng};
 use rand_core::{CryptoRng, RngCore};
 pub use sharing::{get_bits, into_bits, Reconstruct, ReconstructArr};
@@ -34,11 +33,7 @@
 
 use crate::{
     ff::{Field, U128Conversions},
-<<<<<<< HEAD
-    protocol::{context::Context, prss::Endpoint as PrssEndpoint, Gate},
-=======
     protocol::prss::Endpoint as PrssEndpoint,
->>>>>>> def1da35
     secret_sharing::{
         replicated::semi_honest::AdditiveShare as Replicated, IntoShares, SharedValue,
     },

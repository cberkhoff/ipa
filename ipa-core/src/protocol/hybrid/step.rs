use ipa_step_derive::CompactStep;

#[derive(CompactStep)]
pub(crate) enum HybridStep {
    ReshardByTag,
    #[step(child = crate::protocol::ipa_prf::oprf_padding::step::PaddingDpStep, name="padding_dp")]
    PaddingDp,
    #[step(child = crate::protocol::ipa_prf::shuffle::step::OPRFShuffleStep)]
    InputShuffle,
    #[step(child = crate::protocol::ipa_prf::boolean_ops::step::Fp25519ConversionStep)]
    ConvertFp25519,
    #[step(child = crate::protocol::context::step::DzkpValidationProtocolStep)]
    ConvertFp25519Validate,
    PrfKeyGen,
    #[step(child = crate::protocol::context::step::MaliciousProtocolStep)]
    EvalPrf,
    ReshardByPrf,
<<<<<<< HEAD
    Finalize,
    FinalizeValidate,
=======
    #[step(child = AggregateReportsStep)]
    GroupBySum,
    #[step(child = crate::protocol::context::step::DzkpValidationProtocolStep)]
    GroupBySumValidate,
}

#[derive(CompactStep)]
pub(crate) enum AggregateReportsStep {
    #[step(child = crate::protocol::boolean::step::EightBitStep)]
    AddBK,
    #[step(child = crate::protocol::boolean::step::EightBitStep)]
    AddV,
>>>>>>> 0cbc5de2
}<|MERGE_RESOLUTION|>--- conflicted
+++ resolved
@@ -15,10 +15,6 @@
     #[step(child = crate::protocol::context::step::MaliciousProtocolStep)]
     EvalPrf,
     ReshardByPrf,
-<<<<<<< HEAD
-    Finalize,
-    FinalizeValidate,
-=======
     #[step(child = AggregateReportsStep)]
     GroupBySum,
     #[step(child = crate::protocol::context::step::DzkpValidationProtocolStep)]
@@ -31,5 +27,4 @@
     AddBK,
     #[step(child = crate::protocol::boolean::step::EightBitStep)]
     AddV,
->>>>>>> 0cbc5de2
 }
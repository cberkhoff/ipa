--- conflicted
+++ resolved
@@ -6,10 +6,7 @@
 };
 
 use async_trait::async_trait;
-<<<<<<< HEAD
 use ipa_step::{Step, StepNarrow};
-=======
->>>>>>> a7971627
 
 use crate::{
     error::Error,
@@ -18,7 +15,7 @@
         TotalRecords,
     },
     protocol::{
-        basics::{mul::step::UpgradeStep, ShareKnownValue, ZeroPositions},
+        basics::{ShareKnownValue, ZeroPositions},
         context::{
             dzkp_semi_honest::DZKPUpgraded, dzkp_validator::SemiHonestDZKPValidator,
             validator::SemiHonest as Validator, Base, InstrumentedIndexedSharedRandomness,
@@ -26,12 +23,7 @@
             UpgradableContext, UpgradedContext,
         },
         prss::Endpoint as PrssEndpoint,
-<<<<<<< HEAD
-        Gate, NoRecord, RecordId,
-=======
-        step::{Gate, Step, StepNarrow},
-        RecordId,
->>>>>>> a7971627
+        Gate, RecordId,
     },
     secret_sharing::replicated::{
         malicious::ExtendableField, semi_honest::AdditiveShare as Replicated,
@@ -267,34 +259,6 @@
         Ok(x)
     }
 
-<<<<<<< HEAD
-    // Moved from "context/mod.rs" because we want to use the local `UpgradeContext`.
-    // `upgrade` for semi-honest is narrowed but never executed. That causes `Compact`
-    // gate to panic because it doesn't know anything about state transitions that are
-    // not executed. To workaround this, we use a dummy step to narrow the context to
-    // let `Compact` gate know that it could be ignored.
-    async fn upgrade<T, M>(&self, input: T) -> Result<M, Error>
-    where
-        T: Send,
-        UpgradeContext<'a, Self, F>: UpgradeToMalicious<'a, T, M>,
-    {
-        UpgradeContext::new(self.narrow(&UpgradeStep), NoRecord)
-            .upgrade(input)
-            .await
-    }
-
-    async fn upgrade_for<T, M>(&self, record_id: RecordId, input: T) -> Result<M, Error>
-    where
-        T: Send,
-        UpgradeContext<'a, Self, F, RecordId>: UpgradeToMalicious<'a, T, M>,
-    {
-        UpgradeContext::new(self.narrow(&UpgradeStep), record_id)
-            .upgrade(input)
-            .await
-    }
-
-=======
->>>>>>> a7971627
     #[cfg(test)]
     async fn upgrade_sparse(
         &self,

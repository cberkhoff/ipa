--- conflicted
+++ resolved
@@ -254,21 +254,6 @@
         self.inner.accumulator.accumulate_macs(&prss, record_id, &m);
         Ok(m)
     }
-<<<<<<< HEAD
-
-    #[cfg(test)]
-    async fn upgrade_sparse(&self, input: Replicated<F>) -> Result<MaliciousReplicated<F>, Error> {
-        use crate::protocol::{
-            context::{step::UpgradeStep, upgrade::UpgradeContext},
-            NoRecord,
-        };
-
-        UpgradeContext::new(self.narrow(&UpgradeStep), NoRecord)
-            .upgrade_sparse(input)
-            .await
-    }
-=======
->>>>>>> 5f1d1676
 }
 
 impl<'a, F: ExtendableField> super::Context for Upgraded<'a, F> {

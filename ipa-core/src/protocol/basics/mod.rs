<<<<<<< HEAD
pub mod apply_permutation;
=======
#[cfg(feature = "descriptive-gate")]
>>>>>>> 59e49df2
pub mod check_zero;
mod if_else;
pub(crate) mod mul;
mod reshare;
mod reveal;
mod share_known_value;
pub mod step;
pub mod share_validation;

use std::ops::Not;

pub use check_zero::check_zero;
pub use if_else::select;
pub use mul::{BooleanArrayMul, SecureMul};
pub use reshare::Reshare;
pub use reveal::{partial_reveal, reveal, Reveal};
pub use share_known_value::ShareKnownValue;

use crate::{
    const_assert_eq,
    ff::{boolean::Boolean, PrimeField},
    protocol::{
        context::{
            Context, SemiHonestContext, UpgradedMaliciousContext, UpgradedSemiHonestContext,
        },
        ipa_prf::{AGG_CHUNK, PRF_CHUNK},
    },
    secret_sharing::{
        replicated::malicious::{AdditiveShare as MaliciousReplicated, ExtendableField},
        replicated::semi_honest::AdditiveShare, FieldSimd, SecretSharing, SharedValue, Vectorizable,
    },
    sharding::ShardBinding,
};

pub trait BasicProtocols<C: Context, V: SharedValue + Vectorizable<N>, const N: usize = 1>:
    SecretSharing<V>
    + Reshare<C>
    + Reveal<C, N, Output = <V as Vectorizable<N>>::Array>
    + SecureMul<C>
    + ShareKnownValue<C, V>
{
}

pub trait BooleanProtocols<C: Context, const N: usize = 1>:
    SecretSharing<Boolean>
    + Reveal<C, N, Output = <Boolean as Vectorizable<N>>::Array>
    + SecureMul<C>
    + Not<Output = Self>
where
    Boolean: FieldSimd<N>,
{
}

// TODO: It might be better to remove this (protocols should use upgraded contexts)
impl<'a, B: ShardBinding, F: PrimeField> BasicProtocols<SemiHonestContext<'a, B>, F>
    for AdditiveShare<F>
{
}

impl<'a, B: ShardBinding, F: PrimeField> BasicProtocols<UpgradedSemiHonestContext<'a, B, F>, F>
    for AdditiveShare<F>
{
}

// TODO: It might be better to remove this (protocols should use upgraded contexts)
impl<'a, B: ShardBinding> BooleanProtocols<SemiHonestContext<'a, B>, 1> for AdditiveShare<Boolean> {}

impl<'a, B: ShardBinding> BooleanProtocols<UpgradedSemiHonestContext<'a, B, Boolean>, 1>
    for AdditiveShare<Boolean>
{
}

// Used for aggregation tests
// TODO: It might be better to remove this (protocols should use upgraded contexts)
impl<'a, B: ShardBinding> BooleanProtocols<SemiHonestContext<'a, B>, 8>
    for AdditiveShare<Boolean, 8>
{
}

impl<'a, B: ShardBinding> BooleanProtocols<UpgradedSemiHonestContext<'a, B, Boolean>, 8>
    for AdditiveShare<Boolean, 8>
{
}

impl<C: Context> BooleanProtocols<C, PRF_CHUNK> for AdditiveShare<Boolean, PRF_CHUNK> where
    AdditiveShare<Boolean, PRF_CHUNK>: SecureMul<C>
{
}

// Used by semi_honest_compare_gt_vec test.
impl<C: Context> BooleanProtocols<C, AGG_CHUNK> for AdditiveShare<Boolean, AGG_CHUNK> where
    AdditiveShare<Boolean, AGG_CHUNK>: SecureMul<C>
{
}

const_assert_eq!(
    AGG_CHUNK,
    256,
    "Implementation for N = 256 required for semi_honest_compare_gt_vec test"
);

// Implementations for 2^|bk|
impl<C: Context> BooleanProtocols<C, 32> for AdditiveShare<Boolean, 32> where
    AdditiveShare<Boolean, 32>: SecureMul<C>
{
}

const_assert_eq!(
    AGG_CHUNK,
    256,
    "Implementation for N = 256 required for breakdown keys"
);
// End implementations for 2^|bk|

impl<'a, F: ExtendableField> BasicProtocols<UpgradedMaliciousContext<'a, F>, F>
    for MaliciousReplicated<F>
{
}<|MERGE_RESOLUTION|>--- conflicted
+++ resolved
@@ -1,8 +1,3 @@
-<<<<<<< HEAD
-pub mod apply_permutation;
-=======
-#[cfg(feature = "descriptive-gate")]
->>>>>>> 59e49df2
 pub mod check_zero;
 mod if_else;
 pub(crate) mod mul;

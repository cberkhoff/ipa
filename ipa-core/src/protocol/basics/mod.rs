pub mod apply_permutation;
pub mod check_zero;
mod if_else;
pub(crate) mod mul;
mod reshare;
mod reveal;
mod share_known_value;
pub mod step;
pub mod sum_of_product;

<<<<<<< HEAD
=======
use std::ops::Not;

#[cfg(feature = "descriptive-gate")]
>>>>>>> a7971627
pub use check_zero::check_zero;
pub use if_else::{if_else, select};
pub use mul::{BooleanArrayMul, MultiplyZeroPositions, SecureMul, ZeroPositions};
pub use reshare::Reshare;
pub use reveal::{partial_reveal, reveal, Reveal};
pub use share_known_value::ShareKnownValue;
pub use sum_of_product::SumOfProducts;

use crate::{
<<<<<<< HEAD
    ff::Field,
    protocol::{
        context::{Context, UpgradedMaliciousContext},
        RecordId,
    },
    secret_sharing::{
        replicated::{
            malicious::{AdditiveShare as MaliciousReplicated, ExtendableField},
            semi_honest::AdditiveShare,
        },
        SecretSharing, SharedValue,
=======
    const_assert_eq,
    ff::{boolean::Boolean, PrimeField},
    protocol::{
        context::{Context, SemiHonestContext, UpgradedSemiHonestContext},
        ipa_prf::{AGG_CHUNK, PRF_CHUNK},
    },
    secret_sharing::{
        replicated::semi_honest::AdditiveShare, SecretSharing, SharedValue, Vectorizable,
    },
    sharding::ShardBinding,
};
#[cfg(feature = "descriptive-gate")]
use crate::{
    protocol::context::UpgradedMaliciousContext,
    secret_sharing::replicated::malicious::{
        AdditiveShare as MaliciousReplicated, ExtendableField,
>>>>>>> a7971627
    },
};

pub trait BasicProtocols<C: Context, V: SharedValue + Vectorizable<N>, const N: usize = 1>:
    SecretSharing<V>
    + Reshare<C>
    + Reveal<C, N, Output = <V as Vectorizable<N>>::Array>
    + SecureMul<C>
    + ShareKnownValue<C, V>
    + SumOfProducts<C>
{
}

pub trait BooleanProtocols<C: Context, V: SharedValue + Vectorizable<N>, const N: usize = 1>:
    SecretSharing<V>
    + Reveal<C, N, Output = <V as Vectorizable<N>>::Array>
    + SecureMul<C>
    + Not<Output = Self>
{
}

// TODO: It might be better to remove this (protocols should use upgraded contexts)
impl<'a, B: ShardBinding, F: PrimeField> BasicProtocols<SemiHonestContext<'a, B>, F>
    for AdditiveShare<F>
{
}

impl<'a, B: ShardBinding, F: PrimeField> BasicProtocols<UpgradedSemiHonestContext<'a, B, F>, F>
    for AdditiveShare<F>
{
}

// TODO: It might be better to remove this (protocols should use upgraded contexts)
impl<'a, B: ShardBinding> BooleanProtocols<SemiHonestContext<'a, B>, Boolean, 1>
    for AdditiveShare<Boolean>
{
}

impl<'a, B: ShardBinding> BooleanProtocols<UpgradedSemiHonestContext<'a, B, Boolean>, Boolean, 1>
    for AdditiveShare<Boolean>
{
}

// Used for aggregation tests
// TODO: It might be better to remove this (protocols should use upgraded contexts)
impl<'a, B: ShardBinding> BooleanProtocols<SemiHonestContext<'a, B>, Boolean, 8>
    for AdditiveShare<Boolean, 8>
{
}

impl<'a, B: ShardBinding> BooleanProtocols<UpgradedSemiHonestContext<'a, B, Boolean>, Boolean, 8>
    for AdditiveShare<Boolean, 8>
{
}

impl<C: Context> BooleanProtocols<C, Boolean, PRF_CHUNK> for AdditiveShare<Boolean, PRF_CHUNK> where
    AdditiveShare<Boolean, PRF_CHUNK>: SecureMul<C>
{
}

// Used by semi_honest_compare_gt_vec test.
impl<C: Context> BooleanProtocols<C, Boolean, AGG_CHUNK> for AdditiveShare<Boolean, AGG_CHUNK> where
    AdditiveShare<Boolean, AGG_CHUNK>: SecureMul<C>
{
}

const_assert_eq!(
    AGG_CHUNK,
    256,
    "Implementation for N = 256 required for semi_honest_compare_gt_vec test"
);

// Implementations for 2^|bk|
impl<C: Context> BooleanProtocols<C, Boolean, 32> for AdditiveShare<Boolean, 32> where
    AdditiveShare<Boolean, 32>: SecureMul<C>
{
}

const_assert_eq!(
    AGG_CHUNK,
    256,
    "Implementation for N = 256 required for breakdown keys"
);
// End implementations for 2^|bk|

impl<'a, F: ExtendableField> BasicProtocols<UpgradedMaliciousContext<'a, F>, F>
    for MaliciousReplicated<F>
{
}<|MERGE_RESOLUTION|>--- conflicted
+++ resolved
@@ -8,12 +8,8 @@
 pub mod step;
 pub mod sum_of_product;
 
-<<<<<<< HEAD
-=======
 use std::ops::Not;
 
-#[cfg(feature = "descriptive-gate")]
->>>>>>> a7971627
 pub use check_zero::check_zero;
 pub use if_else::{if_else, select};
 pub use mul::{BooleanArrayMul, MultiplyZeroPositions, SecureMul, ZeroPositions};
@@ -23,37 +19,22 @@
 pub use sum_of_product::SumOfProducts;
 
 use crate::{
-<<<<<<< HEAD
-    ff::Field,
+    const_assert_eq,
+    ff::{boolean::Boolean, PrimeField},
     protocol::{
-        context::{Context, UpgradedMaliciousContext},
-        RecordId,
+        context::{
+            Context, SemiHonestContext, UpgradedMaliciousContext, UpgradedSemiHonestContext,
+        },
+        ipa_prf::{AGG_CHUNK, PRF_CHUNK},
     },
     secret_sharing::{
         replicated::{
             malicious::{AdditiveShare as MaliciousReplicated, ExtendableField},
             semi_honest::AdditiveShare,
         },
-        SecretSharing, SharedValue,
-=======
-    const_assert_eq,
-    ff::{boolean::Boolean, PrimeField},
-    protocol::{
-        context::{Context, SemiHonestContext, UpgradedSemiHonestContext},
-        ipa_prf::{AGG_CHUNK, PRF_CHUNK},
-    },
-    secret_sharing::{
-        replicated::semi_honest::AdditiveShare, SecretSharing, SharedValue, Vectorizable,
+        SecretSharing, SharedValue, Vectorizable,
     },
     sharding::ShardBinding,
-};
-#[cfg(feature = "descriptive-gate")]
-use crate::{
-    protocol::context::UpgradedMaliciousContext,
-    secret_sharing::replicated::malicious::{
-        AdditiveShare as MaliciousReplicated, ExtendableField,
->>>>>>> a7971627
-    },
 };
 
 pub trait BasicProtocols<C: Context, V: SharedValue + Vectorizable<N>, const N: usize = 1>:

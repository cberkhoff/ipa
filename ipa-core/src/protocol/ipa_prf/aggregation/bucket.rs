--- conflicted
+++ resolved
@@ -5,16 +5,11 @@
     ff::boolean::Boolean,
     helpers::repeat_n,
     protocol::{
-<<<<<<< HEAD
         basics::SecureMul,
-        boolean::step::BitOpStep,
+        boolean::and::bool_and,
         context::Context,
         ipa_prf::prf_sharding::step::{BinaryTreeDepthStep, BucketStep},
         RecordId,
-=======
-        basics::SecureMul, boolean::and::bool_and, context::Context,
-        ipa_prf::prf_sharding::BinaryTreeDepthStep, RecordId,
->>>>>>> def1da35
     },
     secret_sharing::{replicated::semi_honest::AdditiveShare, BitDecomposed, FieldSimd},
 };

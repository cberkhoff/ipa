--- conflicted
+++ resolved
@@ -45,16 +45,11 @@
     first_proof_from_right_prover: [Fp61BitPrime; LargeProofGenerator::PROOF_LENGTH],
     proofs_from_left_prover: Vec<[Fp61BitPrime; SmallProofGenerator::PROOF_LENGTH]>,
     proofs_from_right_prover: Vec<[Fp61BitPrime; SmallProofGenerator::PROOF_LENGTH]>,
-<<<<<<< HEAD
     p_mask_from_right_prover: Fp61BitPrime,
     q_mask_from_left_prover: Fp61BitPrime,
-=======
-    p_mask_from_left_prover: Fp61BitPrime,
-    q_mask_from_right_prover: Fp61BitPrime,
     // remove dead_code once we use size_m
     #[allow(dead_code)]
     sum_of_uv: usize,
->>>>>>> 27d8a324
 }
 
 impl BatchToVerify {
@@ -161,14 +156,9 @@
             first_proof_from_right_prover: shares_of_batch_from_right_prover.first_proof,
             proofs_from_left_prover: shares_of_batch_from_left_prover.proofs,
             proofs_from_right_prover: shares_of_batch_from_right_prover.proofs,
-<<<<<<< HEAD
             p_mask_from_right_prover,
             q_mask_from_left_prover,
-=======
-            p_mask_from_left_prover,
-            q_mask_from_right_prover,
             sum_of_uv,
->>>>>>> 27d8a324
         }
     }
 
@@ -616,6 +606,8 @@
                         let batch_to_verify = BatchToVerify::generate_batch_to_verify(
                             ctx.narrow("generate_batch"),
                             vec_my_u_and_v.clone().into_iter(),
+                            // sum is not asserted in this test
+                            0,
                         )
                         .await;
 
@@ -705,6 +697,8 @@
                         let batch_to_verify = BatchToVerify::generate_batch_to_verify(
                             ctx.narrow("generate_batch"),
                             vec_my_u_and_v.clone().into_iter(),
+                            // sum is not asserted in this test
+                            0,
                         )
                         .await;
 

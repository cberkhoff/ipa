--- conflicted
+++ resolved
@@ -53,6 +53,7 @@
     (20) => { bitarr_one!([0,][0,][][][0,]) };
     (32) => { bitarr_one!([0,][0,][0,][0,][0,]) };
     (64) => { bitarr_one!([0,][0,][0,][0,][0,][0,]) };
+    (112) => { bitarr_one!([0,][0,][0,][0,][][0,][0,]) };
     (256) => { bitarr_one!([0,][0,][0,][0,][0,][0,][0,][0,]) };
     // This is where recursion ends.
     ([$($x:tt)*]) => { bitarr![const u8, Lsb0; 1, $($x)*] };
@@ -358,74 +359,6 @@
 store_impl!(U32, 256);
 
 //impl BA3
-<<<<<<< HEAD
-boolean_array_impl!(boolean_array_3, BA3, 3, 1, [1, 0, 0]);
-
-//impl BA4
-boolean_array_impl!(boolean_array_4, BA4, 4, 1, [1, 0, 0, 0]);
-
-//impl BA5
-boolean_array_impl!(boolean_array_5, BA5, 5, 1, [1, 0, 0, 0, 0]);
-
-//impl BA6
-boolean_array_impl!(boolean_array_6, BA6, 6, 1, [1, 0, 0, 0, 0, 0]);
-
-//impl BA7
-boolean_array_impl!(boolean_array_7, BA7, 7, 1, [1, 0, 0, 0, 0, 0, 0]);
-
-//impl BA8
-boolean_array_impl!(boolean_array_8, BA8, 8, 1, [1, 0, 0, 0, 0, 0, 0, 0]);
-
-//impl BA20
-boolean_array_impl!(
-    boolean_array_20,
-    BA20,
-    20,
-    3,
-    [1, 0, 0, 0, 0, 0, 0, 0, 0, 0, 0, 0, 0, 0, 0, 0, 0, 0, 0, 0]
-);
-
-//impl BA32
-boolean_array_impl!(
-    boolean_array_32,
-    BA32,
-    32,
-    4,
-    [
-        1, 0, 0, 0, 0, 0, 0, 0, 0, 0, 0, 0, 0, 0, 0, 0, 0, 0, 0, 0, 0, 0, 0, 0, 0, 0, 0, 0, 0, 0,
-        0, 0
-    ]
-);
-
-//impl BA64
-boolean_array_impl!(
-    boolean_array_64,
-    BA64,
-    64,
-    8,
-    [
-        1, 0, 0, 0, 0, 0, 0, 0, 0, 0, 0, 0, 0, 0, 0, 0, 0, 0, 0, 0, 0, 0, 0, 0, 0, 0, 0, 0, 0, 0,
-        0, 0, 0, 0, 0, 0, 0, 0, 0, 0, 0, 0, 0, 0, 0, 0, 0, 0, 0, 0, 0, 0, 0, 0, 0, 0, 0, 0, 0, 0,
-        0, 0, 0, 0
-    ]
-);
-
-// impl BA112
-boolean_array_impl!(
-    boolean_array_112,
-    BA112,
-    112,
-    14,
-    [
-        1, 0, 0, 0, 0, 0, 0, 0, 0, 0, 0, 0, 0, 0, 0, 0, 0, 0, 0, 0, 0, 0, 0, 0, 0, 0, 0, 0, 0, 0,
-        0, 0, 0, 0, 0, 0, 0, 0, 0, 0, 0, 0, 0, 0, 0, 0, 0, 0, 0, 0, 0, 0, 0, 0, 0, 0, 0, 0, 0, 0,
-        0, 0, 0, 0, 0, 0, 0, 0, 0, 0, 0, 0, 0, 0, 0, 0, 0, 0, 0, 0, 0, 0, 0, 0, 0, 0, 0, 0, 0, 0,
-        0, 0, 0, 0, 0, 0, 0, 0, 0, 0, 0, 0, 0, 0, 0, 0, 0, 0, 0, 0, 0, 0
-    ]
-);
-
-// impl BA256
-=======
 boolean_array_impl!(boolean_array_3, BA3, 3);
 boolean_array_impl!(boolean_array_4, BA4, 4);
 boolean_array_impl!(boolean_array_5, BA5, 5);
@@ -435,6 +368,6 @@
 boolean_array_impl!(boolean_array_20, BA20, 20);
 boolean_array_impl!(boolean_array_32, BA32, 32);
 boolean_array_impl!(boolean_array_64, BA64, 64);
->>>>>>> 60a39ef7
+boolean_array_impl!(boolean_array_112, BA112, 112);
 // used to convert into Fp25519
 boolean_array_impl!(boolean_array_256, BA256, 256);